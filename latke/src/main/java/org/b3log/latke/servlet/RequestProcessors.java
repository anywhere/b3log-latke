<<<<<<< HEAD
/*
 * Copyright (c) 2009, 2010, 2011, 2012, B3log Team
 *
 * Licensed under the Apache License, Version 2.0 (the "License");
 * you may not use this file except in compliance with the License.
 * You may obtain a copy of the License at
 *
 *     http://www.apache.org/licenses/LICENSE-2.0
 *
 * Unless required by applicable law or agreed to in writing, software
 * distributed under the License is distributed on an "AS IS" BASIS,
 * WITHOUT WARRANTIES OR CONDITIONS OF ANY KIND, either express or implied.
 * See the License for the specific language governing permissions and
 * limitations under the License.
 */
package org.b3log.latke.servlet;

import java.io.DataInputStream;
import java.io.File;
import java.lang.reflect.Method;
import java.util.ArrayList;
import java.util.Collection;
import java.util.Enumeration;
import java.util.HashMap;
import java.util.HashSet;
import java.util.Iterator;
import java.util.List;
import java.util.Map;
import java.util.Set;
import java.util.jar.JarEntry;
import java.util.jar.JarFile;
import java.util.logging.Level;
import java.util.logging.Logger;
import java.util.regex.Matcher;
import java.util.regex.Pattern;

import javassist.bytecode.AnnotationsAttribute;
import javassist.bytecode.ClassFile;
import javassist.bytecode.annotation.Annotation;

import javax.servlet.http.HttpServletRequest;
import javax.servlet.http.HttpServletResponse;

import org.apache.commons.io.FileUtils;
import org.apache.commons.lang.StringUtils;
import org.b3log.latke.annotation.RequestProcessing;
import org.b3log.latke.annotation.RequestProcessor;
import org.b3log.latke.servlet.converter.StringConverter;
import org.b3log.latke.util.AntPathMatcher;
import org.b3log.latke.util.ReflectHelper;
import org.b3log.latke.util.RegexPathMatcher;

/**
 * Request processor utilities.
 *
 * @author <a href="mailto:DL88250@gmail.com">Liang Ding</a>
 * @version 1.0.0.9, May 3, 2012
 */
public final class RequestProcessors {

    /**
     * Logger.
     */
    private static final Logger LOGGER = Logger.getLogger(RequestProcessors.class.getName());
    /**
     * Processor methods.
     */
    private static Set<ProcessorMethod> processorMethods = new HashSet<ProcessorMethod>();
    /**
     * Processors.
     */
    private static Map<Method, Object> processors = new HashMap<Method, Object>();

    /**
     * Invokes a processor method with the specified request URI, method and 
     * context.
     * 
     * @param requestURI the specified request URI
     * @param contextPath the specified context path
     * @param method the specified method
     * @param context the specified context
     * @return invoke result, returns {@code null} if invoke failed
     */
    public static Object invoke(final String requestURI, final String contextPath, final String method, final HTTPRequestContext context) {
        final ProcessorMethod processMethod = getProcessorMethod(requestURI, contextPath, method);

        if (null == processMethod) {
            LOGGER.log(Level.WARNING, "Can not find process method for request[requestURI={0}, method={1}]", new Object[] {requestURI,
                    method });
            return null;
        }

        final Method processorMethod = processMethod.getProcessorMethod();
        Object processorObject = processors.get(processorMethod);

        try {
            if (null == processorObject) {
                final Class<?> processorClass = processMethod.getProcessorClass();
                final Object instance = processorClass.newInstance();

                processors.put(processorMethod, instance);

                processorObject = instance;
            }

            final List<Object> args = new ArrayList<Object>();
            final Class<?>[] parameterTypes = processorMethod.getParameterTypes();
            final String[] parameterName = processMethod.getMethodParamNames();

            //TODO need Optimization
            final Map<String, String> pathVariableValueMap = processMethod.pathVariableValueMap(requestURI);
            for (int i = 0; i < parameterTypes.length; i++) {
                final Class<?> paramClass = parameterTypes[i];
                if (paramClass.equals(HTTPRequestContext.class)) {
                    args.add(i, context);
                } else if (paramClass.equals(HttpServletRequest.class)) {
                    args.add(i, context.getRequest());
                } else if (paramClass.equals(HttpServletResponse.class)) {
                    args.add(i, context.getResponse());
                } else if (pathVariableValueMap.containsKey(parameterName[i])) {
                    args.add(i, StringConverter.converter(pathVariableValueMap.get(parameterName[i]), paramClass));
                }

            }

            return processorMethod.invoke(processorObject, args.toArray());
        } catch (final Exception e) {
            LOGGER.log(Level.SEVERE, "Invokes processor method failed", e);

            return null;
        }
    }

    /**
     * Scans classpath to discover request processor classes via annotation
     * {@linkplain org.b3log.latke.annotation.RequestProcessor}.
     * 
     * @throws Exception exception
     */
    public static void discover() throws Exception {
        discoverFromClassesDir();
        discoverFromLibDir();
    }

    /**
     * Scans classpath (classes directory) to discover request processor classes.
     */
    private static void discoverFromClassesDir() {
        final String webRoot = AbstractServletListener.getWebRoot();
        final File classesDir = new File(webRoot + File.separator + "WEB-INF" + File.separator + "classes" + File.separator);
        @SuppressWarnings("unchecked")
        final Collection<File> classes = FileUtils.listFiles(classesDir, new String[] {"class" }, true);
        final ClassLoader classLoader = RequestProcessors.class.getClassLoader();

        try {
            for (final File classFile : classes) {
                final String path = classFile.getPath();
                final String className =
                        StringUtils.substringBetween(path, "WEB-INF" + File.separator + "classes" + File.separator, ".class")
                                .replaceAll("\\/", ".").replaceAll("\\\\", ".");
                final Class<?> clz = classLoader.loadClass(className);

                if (clz.isAnnotationPresent(RequestProcessor.class)) {
                    LOGGER.log(Level.FINER, "Found a request processor[className={0}]", className);
                    final Method[] declaredMethods = clz.getDeclaredMethods();
                    for (int i = 0; i < declaredMethods.length; i++) {
                        final Method mthd = declaredMethods[i];
                        final RequestProcessing annotation = mthd.getAnnotation(RequestProcessing.class);

                        if (null == annotation) {
                            continue;
                        }

                        addProcessorMethod(annotation, clz, mthd);
                    }
                }
            }
        } catch (final Exception e) {
            LOGGER.log(Level.SEVERE, "Scans classpath (classes directory) failed", e);
        }
    }

    /**
     * Scans classpath (lib directory) to discover request processor classes.
     */
    private static void discoverFromLibDir() {
        final String webRoot = AbstractServletListener.getWebRoot();
        final File libDir = new File(webRoot + File.separator + "WEB-INF" + File.separator + "lib" + File.separator);
        @SuppressWarnings("unchecked")
        final Collection<File> files = FileUtils.listFiles(libDir, new String[] {"jar" }, true);

        final ClassLoader classLoader = RequestProcessors.class.getClassLoader();

        try {
            for (final File file : files) {
                if (file.getName().contains("appengine-api")
                        || file.getName().startsWith("freemarker")
                        || file.getName().startsWith("javassist")
                        || file.getName().startsWith("commons")
                        || file.getName().startsWith("mail")
                        || file.getName().startsWith("activation")
                        || file.getName().startsWith("slf4j")
                        || file.getName().startsWith("bonecp")
                        || file.getName().startsWith("jsoup")
                        || file.getName().startsWith("guava")
                        || file.getName().startsWith("markdown")
                        || file.getName().startsWith("mysql")) {
                    // Just skips some known dependencies hardly....
                    LOGGER.log(Level.INFO, "Skipped request processing discovery[jarName={0}]", file.getName());

                    continue;
                }

                final JarFile jarFile = new JarFile(file.getPath());

                final Enumeration<JarEntry> entries = jarFile.entries();
                while (entries.hasMoreElements()) {
                    final JarEntry jarEntry = entries.nextElement();
                    final String classFileName = jarEntry.getName();

                    if (classFileName.contains("$") // Skips inner class
                            || !classFileName.endsWith(".class")) {
                        continue;
                    }

                    final DataInputStream dataInputStream = new DataInputStream(jarFile.getInputStream(jarEntry));

                    final ClassFile classFile = new ClassFile(dataInputStream);
                    final AnnotationsAttribute annotationsAttribute =
                            (AnnotationsAttribute) classFile.getAttribute(AnnotationsAttribute.visibleTag);
                    if (null == annotationsAttribute) {
                        continue;
                    }

                    for (Annotation annotation : annotationsAttribute.getAnnotations()) {
                        if ((annotation.getTypeName()).equals(RequestProcessor.class.getName())) {
                            // Found a request processor class, loads it
                            final String className = classFile.getName();
                            final Class<?> clz = classLoader.loadClass(className);

                            LOGGER.log(Level.FINER, "Found a request processor[className={0}]", className);
                            final Method[] declaredMethods = clz.getDeclaredMethods();
                            for (int i = 0; i < declaredMethods.length; i++) {
                                final Method mthd = declaredMethods[i];
                                final RequestProcessing requestProcessingMethodAnn = mthd.getAnnotation(RequestProcessing.class);

                                if (null == requestProcessingMethodAnn) {
                                    continue;
                                }

                                addProcessorMethod(requestProcessingMethodAnn, clz, mthd);
                            }
                        }
                    }
                }
            }
        } catch (final Exception e) {
            LOGGER.log(Level.SEVERE, "Scans classpath (classes directory) failed", e);

        }
    }

    /**
     * Gets process method for the specified request URI and method.
     * 
     * @param requestURI the specified request URI
     * @param contextPath the specified context path
     * @param method the specified method
     * @return process method, returns {@code null} if not found
     */
    private static ProcessorMethod getProcessorMethod(final String requestURI, final String contextPath, final String method) {
        LOGGER.log(Level.FINEST, "Gets processor method[requestURI={0}, contextPath={1}, method={2}]", new Object[] {requestURI,
                contextPath, method });

        final List<ProcessorMethod> matches = new ArrayList<ProcessorMethod>();
        int i = 0;
        for (final ProcessorMethod processorMethod : processorMethods) {
            // TODO: 88250, sort, binary-search
            if (method.equals(processorMethod.getMethod())) {
                //String uriPattern = processorMethod.getURIPattern();
                String uriPattern = processorMethod.getMappingString();

                if (processorMethod.isWithContextPath()) {
                    uriPattern = contextPath + uriPattern;
                }

                if (requestURI.equals(uriPattern)) {
                    return processorMethod;
                }

                boolean found = false;

                switch (processorMethod.getURIPatternMode()) {

                case ANT_PATH:
                    found = AntPathMatcher.match(uriPattern, requestURI);
                    break;
                case REGEX:
                    found = RegexPathMatcher.match(uriPattern, requestURI);
                    break;
                default:
                    throw new IllegalStateException("Can not process URI pattern[uriPattern="
                            + processorMethod.getURIPattern()
                            + ", mode="
                            + processorMethod.getURIPatternMode()
                            + "]");
                }

                if (found) {
                    i++;
                    matches.add(processorMethod);
                }
            }
        }

        if (matches.isEmpty()) {
            return null;
        }

        if (i > 1) {
            final StringBuilder stringBuilder = new StringBuilder("Can not determine request method for configured methods[");
            final Iterator<ProcessorMethod> iterator = matches.iterator();
            while (iterator.hasNext()) {
                final ProcessorMethod processMethod = iterator.next();

                stringBuilder.append("[className=");
                stringBuilder.append(processMethod.getProcessorMethod().getDeclaringClass().getSimpleName());
                stringBuilder.append(", methodName=");
                stringBuilder.append(processMethod.getProcessorMethod().getName());
                stringBuilder.append(", patterns=");
                stringBuilder.append(processMethod.getURIPattern());
                stringBuilder.append("]");

                if (iterator.hasNext()) {
                    stringBuilder.append(", ");
                }
            }
            stringBuilder.append("]");

            LOGGER.warning(stringBuilder.toString());
        }

        return matches.get(0);
    }

    /**
     * Adds processor method by the specified annotation, class and method.
     * 
     * @param requestProcessing the specified annotation
     * @param clz the specified class
     * @param method the specified method 
     */
    private static void addProcessorMethod(final RequestProcessing requestProcessing, final Class<?> clz, final Method method) {
        final String[] uriPatterns = requestProcessing.value();
        final URIPatternMode uriPatternsMode = requestProcessing.uriPatternsMode();
        final boolean isWithContextPath = requestProcessing.isWithContextPath();

        for (int i = 0; i < uriPatterns.length; i++) {
            final String uriPattern = uriPatterns[i];
            final HTTPRequestMethod[] requestMethods = requestProcessing.method();

            for (int j = 0; j < requestMethods.length; j++) {
                final HTTPRequestMethod requestMethod = requestMethods[j];

                final ProcessorMethod processorMethod = new ProcessorMethod();
                processorMethods.add(processorMethod);

                processorMethod.setMethod(requestMethod.name());
                processorMethod.setURIPattern(uriPattern);
                processorMethod.setWithContextPath(isWithContextPath);
                processorMethod.setProcessorClass(clz);
                processorMethod.setProcessorMethod(method);
                processorMethod.setURIPatternModel(uriPatternsMode);
                processorMethod.analysis();
            }
        }
    }

    /**
     * Default private constructor.
     */
    private RequestProcessors() {
    }

    /**
     * Request processor method.
     *
     * @author <a href="mailto:DL88250@gmail.com">Liang Ding</a>
     * @version 1.0.0.2, May 1, 2012
     */
    private static final class ProcessorMethod {

        /**
         * URI path pattern.
         */
        private String uriPattern;
        /**
         * Checks dose whether the URI pattern with the context path.
         */
        private boolean withContextPath;
        /**
         * URI pattern mode.
         */
        private URIPatternMode uriPatternMode;
        /**
         * Request method.
         */
        private String method;
        /**
         * Class.
         */
        private Class<?> processorClass;
        /**
         * Method.
         */
        private Method processorMethod;

        /**
         * Sets the URI pattern mode with the specified URI pattern mode.
         * 
         * @param uriPatternMode the specified URI pattern mode
         */
        public void setURIPatternModel(final URIPatternMode uriPatternMode) {
            this.uriPatternMode = uriPatternMode;
        }

        /**
         * Gets the URI pattern mode.
         * 
         * @return URI pattern mode
         */
        public URIPatternMode getURIPatternMode() {
            return uriPatternMode;
        }

        /**
         * Gets method.
         * 
         * @return method
         */
        public String getMethod() {
            return method;
        }

        /**
         * Sets the method with the specified method.
         * 
         * @param method the specified method
         */
        public void setMethod(final String method) {
            this.method = method;
        }

        /**
         * Gets the processor class.
         * 
         * @return processor class
         */
        public Class<?> getProcessorClass() {
            return processorClass;
        }

        /**
         * Sets the processor class with the specified processor class.
         * 
         * @param processorClass the specified processor class
         */
        public void setProcessorClass(final Class<?> processorClass) {
            this.processorClass = processorClass;
        }

        /**
         * Gets the processor method.
         * 
         * @return processor method
         */
        public Method getProcessorMethod() {
            return processorMethod;
        }

        /**
         * Sets the processor method with the specified processor method.
         * 
         * @param processorMethod the specified processor method
         */
        public void setProcessorMethod(final Method processorMethod) {
            this.processorMethod = processorMethod;
        }

        /**
         * Gets the URI pattern.
         * 
         * @return URI pattern
         */
        public String getURIPattern() {
            return uriPattern;
        }

        /**
         * Sets the URI pattern with the specified URI pattern.
         * 
         * @param uriPattern the specified URI pattern
         */
        public void setURIPattern(final String uriPattern) {
            this.uriPattern = uriPattern;
        }

        /**
         * Checks dose whether the URI pattern with the context path.
         * 
         * @return {@code true} if it is with the context path, returns {@code false} otherwise
         */
        public boolean isWithContextPath() {
            return withContextPath;
        }

        /**
         * Sets the with context path flag with the specified with context path flag.
         * 
         * @param withContextPath the specified with context path flag
         */
        public void setWithContextPath(final boolean withContextPath) {
            this.withContextPath = withContextPath;
        }

        /**
         * the mappingString for mapping.
         */
        private String mappingString;

        /**
         * @return the mappingString
         */
        public String getMappingString() {
            return mappingString;
        }

        /**
         * analysis the Pattern,do the other things to fill the pattren mapping.
         */
        public void analysis() {
            mappingString = handleMappingString();
            methodParamNames = ReflectHelper.getMethodVariableNames(processorClass, processorMethod.getName());
        }

        /**
         * the paramNames in pattern.
         */
        private List<String> paramNames = new ArrayList<String>();

        /**
         * the posSpan in pattern. 
         */
        private List<Integer> posSpan = new ArrayList<Integer>();
        /**
         * the character after the pattern.
         */
        private List<Character> afertCharacters = new ArrayList<Character>();

        /**
         * the Names in method.
         */
        private String[] methodParamNames;

        /**
         * @return the methodParamNames
         */
        public String[] getMethodParamNames() {
            return methodParamNames;
        }

        /**
         * using regex to get the mappingString,if no matching return the orgin uriPattern.
         * @return the mappingString.
         */
        private String handleMappingString() {
            final Pattern pattern = Pattern.compile("\\{[^}]+\\}");
            final Matcher matcher = pattern.matcher(uriPattern);
            final StringBuilder uriMapping = new StringBuilder(uriPattern);
            int fixPos = 0;
            char[] tem = null;
            int lastEnd = 0;
            while (matcher.find()) {
                tem = new char[matcher.end() - matcher.start() - 2];
                uriMapping.getChars(matcher.start() - fixPos + 1, matcher.end() - fixPos - 1, tem, 0);
                paramNames.add(new String(tem));
                if (lastEnd == 0) {
                    posSpan.add(matcher.start());
                } else {
                    posSpan.add(matcher.start() - lastEnd);
                }

                uriMapping.replace(matcher.start() - fixPos, matcher.end() - fixPos, "*");
                fixPos = fixPos + matcher.end() - matcher.start() - 1;
                lastEnd = matcher.end();

                if (matcher.end() - fixPos < uriMapping.length()) {
                    afertCharacters.add(uriMapping.charAt(matcher.end() - fixPos));
                } else {
                    afertCharacters.add(null);
                }
            }

            return uriMapping.toString();
        }

        /**
         * get pathVariableValueMap in requestURI.
         * @param requestURI requestURI
         * @return map
         */
        public Map<String, String> pathVariableValueMap(final String requestURI) {

            final Map<String, String> ret = new HashMap<String, String>();

            final int length = requestURI.length();
            int i = 0;
            StringBuilder chars = null;
            for (int j = 0; j < paramNames.size(); j++) {
                int step = 0;
                while (step < posSpan.get(j)) {
                    i++;
                    step++;
                }
                chars = new StringBuilder();
                while (i < length && Character.valueOf(requestURI.charAt(i)) != afertCharacters.get(j)) {
                    chars.append(requestURI.charAt(i));
                    i++;
                }
                ret.put(paramNames.get(j), chars.toString());
            }
            return ret;
        }

    }
}
=======
/*
 * Copyright (c) 2009, 2010, 2011, 2012, B3log Team
 *
 * Licensed under the Apache License, Version 2.0 (the "License");
 * you may not use this file except in compliance with the License.
 * You may obtain a copy of the License at
 *
 *     http://www.apache.org/licenses/LICENSE-2.0
 *
 * Unless required by applicable law or agreed to in writing, software
 * distributed under the License is distributed on an "AS IS" BASIS,
 * WITHOUT WARRANTIES OR CONDITIONS OF ANY KIND, either express or implied.
 * See the License for the specific language governing permissions and
 * limitations under the License.
 */
package org.b3log.latke.servlet;

import java.io.DataInputStream;
import java.io.File;
import java.lang.reflect.Method;
import java.util.ArrayList;
import java.util.Collection;
import java.util.Enumeration;
import java.util.HashMap;
import java.util.HashSet;
import java.util.Iterator;
import java.util.List;
import java.util.Map;
import java.util.Set;
import java.util.jar.JarEntry;
import java.util.jar.JarFile;
import java.util.logging.Level;
import java.util.logging.Logger;
import java.util.regex.Matcher;
import java.util.regex.Pattern;

import javassist.bytecode.AnnotationsAttribute;
import javassist.bytecode.ClassFile;
import javassist.bytecode.annotation.Annotation;

import javax.servlet.http.HttpServletRequest;
import javax.servlet.http.HttpServletResponse;

import org.apache.commons.io.FileUtils;
import org.apache.commons.lang.StringUtils;
import org.b3log.latke.annotation.PathVariable;
import org.b3log.latke.annotation.RequestProcessing;
import org.b3log.latke.annotation.RequestProcessor;
import org.b3log.latke.servlet.converter.ConvertSupport;
import org.b3log.latke.util.AntPathMatcher;
import org.b3log.latke.util.ReflectHelper;
import org.b3log.latke.util.RegexPathMatcher;

/**
 * Request processor utilities.
 *
 * @author <a href="mailto:DL88250@gmail.com">Liang Ding</a>
 * @author <a href="mailto:wmainlove@gmail.com">Love Yao</a>
 * @version 1.0.1.0, Sep 10, 2012
 */
public final class RequestProcessors {

    /**
     * Logger.
     */
    private static final Logger LOGGER = Logger.getLogger(RequestProcessors.class.getName());
    /**
     * Processor methods.
     */
    private static Set<ProcessorMethod> processorMethods = new HashSet<ProcessorMethod>();
    /**
     * Processors.
     */
    private static Map<Method, Object> processors = new HashMap<Method, Object>();
    /**
     * the data convertMap cache.
     */
    private static Map<Class<? extends ConvertSupport>, ConvertSupport> convertMap =
            new HashMap<Class<? extends ConvertSupport>, ConvertSupport>();

    /**
     * Invokes a processor method with the specified request URI, method and context.
     *
     * @param requestURI the specified request URI
     * @param contextPath the specified context path
     * @param method the specified method
     * @param context the specified context
     * @return invoke result, returns {@code null} if invoke failed
     */
    public static Object invoke(final String requestURI, final String contextPath, final String method, final HTTPRequestContext context) {
        final ProcessorMethod processMethod = getProcessorMethod(requestURI, contextPath, method);

        if (null == processMethod) {
            LOGGER.log(Level.WARNING, "Can not find process method for request[requestURI={0}, method={1}]", new Object[] {requestURI,
                    method });
            return null;
        }

        final Method processorMethod = processMethod.getProcessorMethod();
        Object processorObject = processors.get(processorMethod);

        try {
            if (null == processorObject) {
                final Class<?> processorClass = processMethod.getProcessorClass();
                final Object instance = processorClass.newInstance();

                processors.put(processorMethod, instance);

                processorObject = instance;
            }

            final List<Object> args = new ArrayList<Object>();
            final Class<?>[] parameterTypes = processorMethod.getParameterTypes();
            final String[] parameterName = processMethod.getMethodParamNames();

            // TODO need Optimization
            final Map<String, String> pathVariableValueMap = processMethod.pathVariableValueMap(requestURI);
            for (int i = 0; i < parameterTypes.length; i++) {
                final Class<?> paramClass = parameterTypes[i];
                if (paramClass.equals(HTTPRequestContext.class)) {
                    args.add(i, context);
                } else if (paramClass.equals(HttpServletRequest.class)) {
                    args.add(i, context.getRequest());
                } else if (paramClass.equals(HttpServletResponse.class)) {
                    args.add(i, context.getResponse());
                } else if (pathVariableValueMap.containsKey(parameterName[i])) {
                    args.add(
                            i,
                            getConerter(processMethod.getConvertClass()).convert(parameterName[i],
                                    pathVariableValueMap.get(parameterName[i]), paramClass));
                } else {
                    args.add(i, null);
                }
            }

            return processorMethod.invoke(processorObject, args.toArray());
        } catch (final Exception e) {
            LOGGER.log(Level.SEVERE, "Invokes processor method failed", e);

            return null;
        }
    }

    /**
     * get the converter in this method,using cache.
     * @param convertClass the class of {@link ConvertSupport}
     * @throws Exception Exception 
     * @return {@link ConvertSupport}
     */
    private static ConvertSupport getConerter(final Class<? extends ConvertSupport> convertClass) throws Exception {

        ConvertSupport convertSupport = convertMap.get(convertClass);
        if (convertSupport == null) {
            convertSupport = convertClass.newInstance();
            convertMap.put(convertClass, convertSupport);
        }

        return convertSupport;
    }

    /**
     * Scans classpath to discover request processor classes via annotation {@linkplain org.b3log.latke.annotation.RequestProcessor}.
     *
     * @throws Exception exception
     */
    public static void discover() throws Exception {
        discoverFromClassesDir();
        discoverFromLibDir();
    }

    /**
     * Scans classpath (classes directory) to discover request processor classes.
     */
    private static void discoverFromClassesDir() {
        final String webRoot = AbstractServletListener.getWebRoot();
        final File classesDir = new File(webRoot
                + File.separator + "WEB-INF" + File.separator + "classes" + File.separator);
        @SuppressWarnings("unchecked")
        final Collection<File> classes = FileUtils.listFiles(classesDir, new String[] {"class" }, true);
        final ClassLoader classLoader = RequestProcessors.class.getClassLoader();

        try {
            for (final File classFile : classes) {
                final String path = classFile.getPath();
                final String className =
                        StringUtils.substringBetween(path, "WEB-INF"
                                + File.separator + "classes" + File.separator, ".class")
                                .replaceAll("\\/", ".").replaceAll("\\\\", ".");
                final Class<?> clz = classLoader.loadClass(className);

                if (clz.isAnnotationPresent(RequestProcessor.class)) {
                    LOGGER.log(Level.FINER, "Found a request processor[className={0}]", className);
                    final Method[] declaredMethods = clz.getDeclaredMethods();
                    for (int i = 0; i < declaredMethods.length; i++) {
                        final Method mthd = declaredMethods[i];
                        final RequestProcessing annotation = mthd.getAnnotation(RequestProcessing.class);

                        if (null == annotation) {
                            continue;
                        }

                        addProcessorMethod(annotation, clz, mthd);
                    }
                }
            }
        } catch (final Exception e) {
            LOGGER.log(Level.SEVERE, "Scans classpath (classes directory) failed", e);
        }
    }

    /**
     * Scans classpath (lib directory) to discover request processor classes.
     */
    private static void discoverFromLibDir() {
        final String webRoot = AbstractServletListener.getWebRoot();
        final File libDir = new File(webRoot
                + File.separator + "WEB-INF" + File.separator + "lib" + File.separator);
        @SuppressWarnings("unchecked")
        final Collection<File> files = FileUtils.listFiles(libDir, new String[] {"jar" }, true);

        final ClassLoader classLoader = RequestProcessors.class.getClassLoader();

        try {
            for (final File file : files) {
                if (file.getName().contains("appengine-api")
                        || file.getName().startsWith("freemarker")
                        || file.getName().startsWith("javassist") || file.getName().startsWith("commons")
                        || file.getName().startsWith("mail") || file.getName().startsWith("activation")
                        || file.getName().startsWith("slf4j") || file.getName().startsWith("bonecp")
                        || file.getName().startsWith("jsoup") || file.getName().startsWith("guava")
                        || file.getName().startsWith("markdown") || file.getName().startsWith("mysql")
                        || file.getName().startsWith("c3p0")) {
                    // Just skips some known dependencies hardly....
                    LOGGER.log(Level.INFO, "Skipped request processing discovery[jarName={0}]", file.getName());

                    continue;
                }

                final JarFile jarFile = new JarFile(file.getPath());

                final Enumeration<JarEntry> entries = jarFile.entries();
                while (entries.hasMoreElements()) {
                    final JarEntry jarEntry = entries.nextElement();
                    final String classFileName = jarEntry.getName();

                    if (classFileName.contains("$") // Skips inner class
                            || !classFileName.endsWith(".class")) {
                        continue;
                    }

                    final DataInputStream dataInputStream = new DataInputStream(jarFile.getInputStream(jarEntry));

                    final ClassFile classFile = new ClassFile(dataInputStream);
                    final AnnotationsAttribute annotationsAttribute =
                            (AnnotationsAttribute) classFile.getAttribute(AnnotationsAttribute.visibleTag);
                    if (null == annotationsAttribute) {
                        continue;
                    }

                    for (Annotation annotation : annotationsAttribute.getAnnotations()) {
                        if ((annotation.getTypeName()).equals(RequestProcessor.class.getName())) {
                            // Found a request processor class, loads it
                            final String className = classFile.getName();
                            final Class<?> clz = classLoader.loadClass(className);

                            LOGGER.log(Level.FINER, "Found a request processor[className={0}]", className);
                            final Method[] declaredMethods = clz.getDeclaredMethods();
                            for (int i = 0; i < declaredMethods.length; i++) {
                                final Method mthd = declaredMethods[i];
                                final RequestProcessing requestProcessingMethodAnn = mthd.getAnnotation(RequestProcessing.class);

                                if (null == requestProcessingMethodAnn) {
                                    continue;
                                }

                                addProcessorMethod(requestProcessingMethodAnn, clz, mthd);
                            }
                        }
                    }
                }
            }
        } catch (final Exception e) {
            LOGGER.log(Level.SEVERE, "Scans classpath (classes directory) failed", e);

        }
    }

    /**
     * Gets process method for the specified request URI and method.
     *
     * @param requestURI the specified request URI
     * @param contextPath the specified context path
     * @param method the specified method
     * @return process method, returns {@code null} if not found
     */
    private static ProcessorMethod getProcessorMethod(final String requestURI, final String contextPath, final String method) {
        LOGGER.log(Level.FINEST, "Gets processor method[requestURI={0}, contextPath={1}, method={2}]", new Object[] {requestURI,
                contextPath, method });

        final List<ProcessorMethod> matches = new ArrayList<ProcessorMethod>();
        int i = 0;
        for (final ProcessorMethod processorMethod : processorMethods) {
            // TODO: 88250, sort, binary-search
            if (method.equals(processorMethod.getMethod())) {
                // String uriPattern = processorMethod.getURIPattern();
                String uriPattern = processorMethod.getMappingString();

                if (processorMethod.isWithContextPath()) {
                    uriPattern = contextPath
                            + uriPattern;
                }

                if (requestURI.equals(uriPattern)) {
                    return processorMethod;
                }

                boolean found = false;

                switch (processorMethod.getURIPatternMode()) {

                case ANT_PATH:
                    found = AntPathMatcher.match(uriPattern, requestURI);
                    break;
                case REGEX:
                    found = RegexPathMatcher.match(uriPattern, requestURI);
                    break;
                default:
                    throw new IllegalStateException("Can not process URI pattern[uriPattern="
                            + processorMethod.getURIPattern()
                            + ", mode=" + processorMethod.getURIPatternMode() + "]");
                }

                if (found) {
                    i++;
                    matches.add(processorMethod);
                }
            }
        }

        if (matches.isEmpty()) {
            return null;
        }

        if (i > 1) {
            final StringBuilder stringBuilder = new StringBuilder("Can not determine request method for configured methods[");
            final Iterator<ProcessorMethod> iterator = matches.iterator();
            while (iterator.hasNext()) {
                final ProcessorMethod processMethod = iterator.next();

                stringBuilder.append("[className=");
                stringBuilder.append(processMethod.getProcessorMethod().getDeclaringClass().getSimpleName());
                stringBuilder.append(", methodName=");
                stringBuilder.append(processMethod.getProcessorMethod().getName());
                stringBuilder.append(", patterns=");
                stringBuilder.append(processMethod.getURIPattern());
                stringBuilder.append("]");

                if (iterator.hasNext()) {
                    stringBuilder.append(", ");
                }
            }
            stringBuilder.append("]");

            LOGGER.warning(stringBuilder.toString());
        }

        return matches.get(0);
    }

    /**
     * Adds processor method by the specified annotation, class and method.
     *
     * @param requestProcessing the specified annotation
     * @param clz the specified class
     * @param method the specified method
     */
    private static void addProcessorMethod(final RequestProcessing requestProcessing, final Class<?> clz, final Method method) {
        final String[] uriPatterns = requestProcessing.value();
        final URIPatternMode uriPatternsMode = requestProcessing.uriPatternsMode();
        final boolean isWithContextPath = requestProcessing.isWithContextPath();

        for (int i = 0; i < uriPatterns.length; i++) {
            final String uriPattern = uriPatterns[i];
            final HTTPRequestMethod[] requestMethods = requestProcessing.method();

            for (int j = 0; j < requestMethods.length; j++) {
                final HTTPRequestMethod requestMethod = requestMethods[j];

                final ProcessorMethod processorMethod = new ProcessorMethod();
                processorMethods.add(processorMethod);

                processorMethod.setMethod(requestMethod.name());
                processorMethod.setURIPattern(uriPattern);
                processorMethod.setWithContextPath(isWithContextPath);
                processorMethod.setProcessorClass(clz);
                processorMethod.setProcessorMethod(method);
                processorMethod.setURIPatternModel(uriPatternsMode);
                processorMethod.setConvertClass(requestProcessing.convertClass());

                processorMethod.analysis();
            }
        }
    }

    /**
     * Default private constructor.
     */
    private RequestProcessors() {
    }

    /**
     * Request processor method.
     *
     * @author <a href="mailto:DL88250@gmail.com">Liang Ding</a>
     * @version 1.0.0.2, May 1, 2012
     */
    private static final class ProcessorMethod {

        /**
         * URI path pattern.
         */
        private String uriPattern;
        /**
         * Checks dose whether the URI pattern with the context path.
         */
        private boolean withContextPath;
        /**
         * URI pattern mode.
         */
        private URIPatternMode uriPatternMode;
        /**
         * Request method.
         */
        private String method;
        /**
         * Class.
         */
        private Class<?> processorClass;
        /**
         * Method.
         */
        private Method processorMethod;
        /**
         * the userdefined data converclass.
         */
        private Class<? extends ConvertSupport> convertClass;

        /**
         * Sets the URI pattern mode with the specified URI pattern mode.
         *
         * @param uriPatternMode the specified URI pattern mode
         */
        public void setURIPatternModel(final URIPatternMode uriPatternMode) {
            this.uriPatternMode = uriPatternMode;
        }

        /**
         * Gets the URI pattern mode.
         *
         * @return URI pattern mode
         */
        public URIPatternMode getURIPatternMode() {
            return uriPatternMode;
        }

        /**
         * Gets method.
         *
         * @return method
         */
        public String getMethod() {
            return method;
        }

        /**
         * Sets the method with the specified method.
         *
         * @param method the specified method
         */
        public void setMethod(final String method) {
            this.method = method;
        }

        /**
         * Gets the processor class.
         *
         * @return processor class
         */
        public Class<?> getProcessorClass() {
            return processorClass;
        }

        /**
         * Sets the processor class with the specified processor class.
         *
         * @param processorClass the specified processor class
         */
        public void setProcessorClass(final Class<?> processorClass) {
            this.processorClass = processorClass;
        }

        /**
         * Gets the processor method.
         *
         * @return processor method
         */
        public Method getProcessorMethod() {
            return processorMethod;
        }

        /**
         * Sets the processor method with the specified processor method.
         *
         * @param processorMethod the specified processor method
         */
        public void setProcessorMethod(final Method processorMethod) {
            this.processorMethod = processorMethod;
        }

        /**
         * Gets the URI pattern.
         *
         * @return URI pattern
         */
        public String getURIPattern() {
            return uriPattern;
        }

        /**
         * Sets the URI pattern with the specified URI pattern.
         *
         * @param uriPattern the specified URI pattern
         */
        public void setURIPattern(final String uriPattern) {
            this.uriPattern = uriPattern;
        }

        /**
         * Checks dose whether the URI pattern with the context path.
         *
         * @return {@code true} if it is with the context path, returns {@code false} otherwise
         */
        public boolean isWithContextPath() {
            return withContextPath;
        }

        /**
         * Sets the with context path flag with the specified with context path flag.
         *
         * @param withContextPath the specified with context path flag
         */
        public void setWithContextPath(final boolean withContextPath) {
            this.withContextPath = withContextPath;
        }

        /**
         * @return the convertClass
         */
        public Class<? extends ConvertSupport> getConvertClass() {
            return convertClass;
        }

        /**
         * @param convertClass the convertClass to set
         */
        public void setConvertClass(final Class<? extends ConvertSupport> convertClass) {
            this.convertClass = convertClass;
        }

        /**
         * the mappingString for mapping.
         */
        private String mappingString;

        /**
         * @return the mappingString
         */
        public String getMappingString() {
            return mappingString;
        }

        /**
         * analysis the Pattern,do the other things to fill the pattren mapping.
         */
        public void analysis() {
            mappingString = handleMappingString();

            methodParamNames = ReflectHelper.getMethodVariableNames(processorClass, processorMethod.getName(),
                    processorMethod.getParameterTypes());
            int i = 0;
            for (java.lang.annotation.Annotation[] annotations : processorMethod.getParameterAnnotations()) {
                for (java.lang.annotation.Annotation annotation : annotations) {
                    if (annotation instanceof PathVariable) {
                        methodParamNames[i] = ((PathVariable) annotation).value();
                    }
                }
                i++;
            }

        }

        /**
         * the paramNames in pattern.
         */
        private List<String> paramNames = new ArrayList<String>();
        /**
         * the posSpan in pattern.
         */
        private List<Integer> posSpan = new ArrayList<Integer>();
        /**
         * the character after the pattern.
         */
        private List<Character> afertCharacters = new ArrayList<Character>();
        /**
         * the Names in method.
         */
        private String[] methodParamNames;

        /**
         * @return the methodParamNames
         */
        public String[] getMethodParamNames() {
            return methodParamNames;
        }

        /**
         * using regex to get the mappingString,if no matching return the orgin uriPattern.
         *
         * @return the mappingString.
         */
        private String handleMappingString() {
            final Pattern pattern = Pattern.compile("\\{[^}]+\\}");
            final Matcher matcher = pattern.matcher(uriPattern);
            final StringBuilder uriMapping = new StringBuilder(uriPattern);
            int fixPos = 0;
            char[] tem;
            int lastEnd = 0;
            while (matcher.find()) {
                tem = new char[matcher.end()
                        - matcher.start() - 2];
                uriMapping.getChars(matcher.start()
                        - fixPos + 1, matcher.end()
                        - fixPos - 1, tem, 0);
                paramNames.add(new String(tem));
                if (lastEnd == 0) {
                    posSpan.add(matcher.start());
                } else {
                    posSpan.add(matcher.start()
                            - lastEnd);
                }

                uriMapping.replace(matcher.start()
                        - fixPos, matcher.end()
                        - fixPos, "*");
                fixPos = fixPos
                        + matcher.end() - matcher.start() - 1;
                lastEnd = matcher.end();

                if (matcher.end()
                        - fixPos < uriMapping.length()) {
                    afertCharacters.add(uriMapping.charAt(matcher.end()
                            - fixPos));
                } else {
                    afertCharacters.add(null);
                }
            }

            return uriMapping.toString();
        }

        /**
         * get pathVariableValueMap in requestURI.
         *
         * @param requestURI requestURI
         * @return map
         */
        public Map<String, String> pathVariableValueMap(final String requestURI) {

            final Map<String, String> ret = new HashMap<String, String>();

            final int length = requestURI.length();
            int i = 0;
            StringBuilder chars;
            for (int j = 0; j < paramNames.size(); j++) {
                int step = 0;
                while (step < posSpan.get(j)) {
                    i++;
                    step++;
                }
                chars = new StringBuilder();
                while (i < length
                        && Character.valueOf(requestURI.charAt(i)) != afertCharacters.get(j)) {
                    chars.append(requestURI.charAt(i));
                    i++;
                }
                ret.put(paramNames.get(j), chars.toString());
            }
            return ret;
        }
    }
}
>>>>>>> b617ee56
<|MERGE_RESOLUTION|>--- conflicted
+++ resolved
@@ -1,1340 +1,701 @@
-<<<<<<< HEAD
-/*
- * Copyright (c) 2009, 2010, 2011, 2012, B3log Team
- *
- * Licensed under the Apache License, Version 2.0 (the "License");
- * you may not use this file except in compliance with the License.
- * You may obtain a copy of the License at
- *
- *     http://www.apache.org/licenses/LICENSE-2.0
- *
- * Unless required by applicable law or agreed to in writing, software
- * distributed under the License is distributed on an "AS IS" BASIS,
- * WITHOUT WARRANTIES OR CONDITIONS OF ANY KIND, either express or implied.
- * See the License for the specific language governing permissions and
- * limitations under the License.
- */
-package org.b3log.latke.servlet;
-
-import java.io.DataInputStream;
-import java.io.File;
-import java.lang.reflect.Method;
-import java.util.ArrayList;
-import java.util.Collection;
-import java.util.Enumeration;
-import java.util.HashMap;
-import java.util.HashSet;
-import java.util.Iterator;
-import java.util.List;
-import java.util.Map;
-import java.util.Set;
-import java.util.jar.JarEntry;
-import java.util.jar.JarFile;
-import java.util.logging.Level;
-import java.util.logging.Logger;
-import java.util.regex.Matcher;
-import java.util.regex.Pattern;
-
-import javassist.bytecode.AnnotationsAttribute;
-import javassist.bytecode.ClassFile;
-import javassist.bytecode.annotation.Annotation;
-
-import javax.servlet.http.HttpServletRequest;
-import javax.servlet.http.HttpServletResponse;
-
-import org.apache.commons.io.FileUtils;
-import org.apache.commons.lang.StringUtils;
-import org.b3log.latke.annotation.RequestProcessing;
-import org.b3log.latke.annotation.RequestProcessor;
-import org.b3log.latke.servlet.converter.StringConverter;
-import org.b3log.latke.util.AntPathMatcher;
-import org.b3log.latke.util.ReflectHelper;
-import org.b3log.latke.util.RegexPathMatcher;
-
-/**
- * Request processor utilities.
- *
- * @author <a href="mailto:DL88250@gmail.com">Liang Ding</a>
- * @version 1.0.0.9, May 3, 2012
- */
-public final class RequestProcessors {
-
-    /**
-     * Logger.
-     */
-    private static final Logger LOGGER = Logger.getLogger(RequestProcessors.class.getName());
-    /**
-     * Processor methods.
-     */
-    private static Set<ProcessorMethod> processorMethods = new HashSet<ProcessorMethod>();
-    /**
-     * Processors.
-     */
-    private static Map<Method, Object> processors = new HashMap<Method, Object>();
-
-    /**
-     * Invokes a processor method with the specified request URI, method and 
-     * context.
-     * 
-     * @param requestURI the specified request URI
-     * @param contextPath the specified context path
-     * @param method the specified method
-     * @param context the specified context
-     * @return invoke result, returns {@code null} if invoke failed
-     */
-    public static Object invoke(final String requestURI, final String contextPath, final String method, final HTTPRequestContext context) {
-        final ProcessorMethod processMethod = getProcessorMethod(requestURI, contextPath, method);
-
-        if (null == processMethod) {
-            LOGGER.log(Level.WARNING, "Can not find process method for request[requestURI={0}, method={1}]", new Object[] {requestURI,
-                    method });
-            return null;
-        }
-
-        final Method processorMethod = processMethod.getProcessorMethod();
-        Object processorObject = processors.get(processorMethod);
-
-        try {
-            if (null == processorObject) {
-                final Class<?> processorClass = processMethod.getProcessorClass();
-                final Object instance = processorClass.newInstance();
-
-                processors.put(processorMethod, instance);
-
-                processorObject = instance;
-            }
-
-            final List<Object> args = new ArrayList<Object>();
-            final Class<?>[] parameterTypes = processorMethod.getParameterTypes();
-            final String[] parameterName = processMethod.getMethodParamNames();
-
-            //TODO need Optimization
-            final Map<String, String> pathVariableValueMap = processMethod.pathVariableValueMap(requestURI);
-            for (int i = 0; i < parameterTypes.length; i++) {
-                final Class<?> paramClass = parameterTypes[i];
-                if (paramClass.equals(HTTPRequestContext.class)) {
-                    args.add(i, context);
-                } else if (paramClass.equals(HttpServletRequest.class)) {
-                    args.add(i, context.getRequest());
-                } else if (paramClass.equals(HttpServletResponse.class)) {
-                    args.add(i, context.getResponse());
-                } else if (pathVariableValueMap.containsKey(parameterName[i])) {
-                    args.add(i, StringConverter.converter(pathVariableValueMap.get(parameterName[i]), paramClass));
-                }
-
-            }
-
-            return processorMethod.invoke(processorObject, args.toArray());
-        } catch (final Exception e) {
-            LOGGER.log(Level.SEVERE, "Invokes processor method failed", e);
-
-            return null;
-        }
-    }
-
-    /**
-     * Scans classpath to discover request processor classes via annotation
-     * {@linkplain org.b3log.latke.annotation.RequestProcessor}.
-     * 
-     * @throws Exception exception
-     */
-    public static void discover() throws Exception {
-        discoverFromClassesDir();
-        discoverFromLibDir();
-    }
-
-    /**
-     * Scans classpath (classes directory) to discover request processor classes.
-     */
-    private static void discoverFromClassesDir() {
-        final String webRoot = AbstractServletListener.getWebRoot();
-        final File classesDir = new File(webRoot + File.separator + "WEB-INF" + File.separator + "classes" + File.separator);
-        @SuppressWarnings("unchecked")
-        final Collection<File> classes = FileUtils.listFiles(classesDir, new String[] {"class" }, true);
-        final ClassLoader classLoader = RequestProcessors.class.getClassLoader();
-
-        try {
-            for (final File classFile : classes) {
-                final String path = classFile.getPath();
-                final String className =
-                        StringUtils.substringBetween(path, "WEB-INF" + File.separator + "classes" + File.separator, ".class")
-                                .replaceAll("\\/", ".").replaceAll("\\\\", ".");
-                final Class<?> clz = classLoader.loadClass(className);
-
-                if (clz.isAnnotationPresent(RequestProcessor.class)) {
-                    LOGGER.log(Level.FINER, "Found a request processor[className={0}]", className);
-                    final Method[] declaredMethods = clz.getDeclaredMethods();
-                    for (int i = 0; i < declaredMethods.length; i++) {
-                        final Method mthd = declaredMethods[i];
-                        final RequestProcessing annotation = mthd.getAnnotation(RequestProcessing.class);
-
-                        if (null == annotation) {
-                            continue;
-                        }
-
-                        addProcessorMethod(annotation, clz, mthd);
-                    }
-                }
-            }
-        } catch (final Exception e) {
-            LOGGER.log(Level.SEVERE, "Scans classpath (classes directory) failed", e);
-        }
-    }
-
-    /**
-     * Scans classpath (lib directory) to discover request processor classes.
-     */
-    private static void discoverFromLibDir() {
-        final String webRoot = AbstractServletListener.getWebRoot();
-        final File libDir = new File(webRoot + File.separator + "WEB-INF" + File.separator + "lib" + File.separator);
-        @SuppressWarnings("unchecked")
-        final Collection<File> files = FileUtils.listFiles(libDir, new String[] {"jar" }, true);
-
-        final ClassLoader classLoader = RequestProcessors.class.getClassLoader();
-
-        try {
-            for (final File file : files) {
-                if (file.getName().contains("appengine-api")
-                        || file.getName().startsWith("freemarker")
-                        || file.getName().startsWith("javassist")
-                        || file.getName().startsWith("commons")
-                        || file.getName().startsWith("mail")
-                        || file.getName().startsWith("activation")
-                        || file.getName().startsWith("slf4j")
-                        || file.getName().startsWith("bonecp")
-                        || file.getName().startsWith("jsoup")
-                        || file.getName().startsWith("guava")
-                        || file.getName().startsWith("markdown")
-                        || file.getName().startsWith("mysql")) {
-                    // Just skips some known dependencies hardly....
-                    LOGGER.log(Level.INFO, "Skipped request processing discovery[jarName={0}]", file.getName());
-
-                    continue;
-                }
-
-                final JarFile jarFile = new JarFile(file.getPath());
-
-                final Enumeration<JarEntry> entries = jarFile.entries();
-                while (entries.hasMoreElements()) {
-                    final JarEntry jarEntry = entries.nextElement();
-                    final String classFileName = jarEntry.getName();
-
-                    if (classFileName.contains("$") // Skips inner class
-                            || !classFileName.endsWith(".class")) {
-                        continue;
-                    }
-
-                    final DataInputStream dataInputStream = new DataInputStream(jarFile.getInputStream(jarEntry));
-
-                    final ClassFile classFile = new ClassFile(dataInputStream);
-                    final AnnotationsAttribute annotationsAttribute =
-                            (AnnotationsAttribute) classFile.getAttribute(AnnotationsAttribute.visibleTag);
-                    if (null == annotationsAttribute) {
-                        continue;
-                    }
-
-                    for (Annotation annotation : annotationsAttribute.getAnnotations()) {
-                        if ((annotation.getTypeName()).equals(RequestProcessor.class.getName())) {
-                            // Found a request processor class, loads it
-                            final String className = classFile.getName();
-                            final Class<?> clz = classLoader.loadClass(className);
-
-                            LOGGER.log(Level.FINER, "Found a request processor[className={0}]", className);
-                            final Method[] declaredMethods = clz.getDeclaredMethods();
-                            for (int i = 0; i < declaredMethods.length; i++) {
-                                final Method mthd = declaredMethods[i];
-                                final RequestProcessing requestProcessingMethodAnn = mthd.getAnnotation(RequestProcessing.class);
-
-                                if (null == requestProcessingMethodAnn) {
-                                    continue;
-                                }
-
-                                addProcessorMethod(requestProcessingMethodAnn, clz, mthd);
-                            }
-                        }
-                    }
-                }
-            }
-        } catch (final Exception e) {
-            LOGGER.log(Level.SEVERE, "Scans classpath (classes directory) failed", e);
-
-        }
-    }
-
-    /**
-     * Gets process method for the specified request URI and method.
-     * 
-     * @param requestURI the specified request URI
-     * @param contextPath the specified context path
-     * @param method the specified method
-     * @return process method, returns {@code null} if not found
-     */
-    private static ProcessorMethod getProcessorMethod(final String requestURI, final String contextPath, final String method) {
-        LOGGER.log(Level.FINEST, "Gets processor method[requestURI={0}, contextPath={1}, method={2}]", new Object[] {requestURI,
-                contextPath, method });
-
-        final List<ProcessorMethod> matches = new ArrayList<ProcessorMethod>();
-        int i = 0;
-        for (final ProcessorMethod processorMethod : processorMethods) {
-            // TODO: 88250, sort, binary-search
-            if (method.equals(processorMethod.getMethod())) {
-                //String uriPattern = processorMethod.getURIPattern();
-                String uriPattern = processorMethod.getMappingString();
-
-                if (processorMethod.isWithContextPath()) {
-                    uriPattern = contextPath + uriPattern;
-                }
-
-                if (requestURI.equals(uriPattern)) {
-                    return processorMethod;
-                }
-
-                boolean found = false;
-
-                switch (processorMethod.getURIPatternMode()) {
-
-                case ANT_PATH:
-                    found = AntPathMatcher.match(uriPattern, requestURI);
-                    break;
-                case REGEX:
-                    found = RegexPathMatcher.match(uriPattern, requestURI);
-                    break;
-                default:
-                    throw new IllegalStateException("Can not process URI pattern[uriPattern="
-                            + processorMethod.getURIPattern()
-                            + ", mode="
-                            + processorMethod.getURIPatternMode()
-                            + "]");
-                }
-
-                if (found) {
-                    i++;
-                    matches.add(processorMethod);
-                }
-            }
-        }
-
-        if (matches.isEmpty()) {
-            return null;
-        }
-
-        if (i > 1) {
-            final StringBuilder stringBuilder = new StringBuilder("Can not determine request method for configured methods[");
-            final Iterator<ProcessorMethod> iterator = matches.iterator();
-            while (iterator.hasNext()) {
-                final ProcessorMethod processMethod = iterator.next();
-
-                stringBuilder.append("[className=");
-                stringBuilder.append(processMethod.getProcessorMethod().getDeclaringClass().getSimpleName());
-                stringBuilder.append(", methodName=");
-                stringBuilder.append(processMethod.getProcessorMethod().getName());
-                stringBuilder.append(", patterns=");
-                stringBuilder.append(processMethod.getURIPattern());
-                stringBuilder.append("]");
-
-                if (iterator.hasNext()) {
-                    stringBuilder.append(", ");
-                }
-            }
-            stringBuilder.append("]");
-
-            LOGGER.warning(stringBuilder.toString());
-        }
-
-        return matches.get(0);
-    }
-
-    /**
-     * Adds processor method by the specified annotation, class and method.
-     * 
-     * @param requestProcessing the specified annotation
-     * @param clz the specified class
-     * @param method the specified method 
-     */
-    private static void addProcessorMethod(final RequestProcessing requestProcessing, final Class<?> clz, final Method method) {
-        final String[] uriPatterns = requestProcessing.value();
-        final URIPatternMode uriPatternsMode = requestProcessing.uriPatternsMode();
-        final boolean isWithContextPath = requestProcessing.isWithContextPath();
-
-        for (int i = 0; i < uriPatterns.length; i++) {
-            final String uriPattern = uriPatterns[i];
-            final HTTPRequestMethod[] requestMethods = requestProcessing.method();
-
-            for (int j = 0; j < requestMethods.length; j++) {
-                final HTTPRequestMethod requestMethod = requestMethods[j];
-
-                final ProcessorMethod processorMethod = new ProcessorMethod();
-                processorMethods.add(processorMethod);
-
-                processorMethod.setMethod(requestMethod.name());
-                processorMethod.setURIPattern(uriPattern);
-                processorMethod.setWithContextPath(isWithContextPath);
-                processorMethod.setProcessorClass(clz);
-                processorMethod.setProcessorMethod(method);
-                processorMethod.setURIPatternModel(uriPatternsMode);
-                processorMethod.analysis();
-            }
-        }
-    }
-
-    /**
-     * Default private constructor.
-     */
-    private RequestProcessors() {
-    }
-
-    /**
-     * Request processor method.
-     *
-     * @author <a href="mailto:DL88250@gmail.com">Liang Ding</a>
-     * @version 1.0.0.2, May 1, 2012
-     */
-    private static final class ProcessorMethod {
-
-        /**
-         * URI path pattern.
-         */
-        private String uriPattern;
-        /**
-         * Checks dose whether the URI pattern with the context path.
-         */
-        private boolean withContextPath;
-        /**
-         * URI pattern mode.
-         */
-        private URIPatternMode uriPatternMode;
-        /**
-         * Request method.
-         */
-        private String method;
-        /**
-         * Class.
-         */
-        private Class<?> processorClass;
-        /**
-         * Method.
-         */
-        private Method processorMethod;
-
-        /**
-         * Sets the URI pattern mode with the specified URI pattern mode.
-         * 
-         * @param uriPatternMode the specified URI pattern mode
-         */
-        public void setURIPatternModel(final URIPatternMode uriPatternMode) {
-            this.uriPatternMode = uriPatternMode;
-        }
-
-        /**
-         * Gets the URI pattern mode.
-         * 
-         * @return URI pattern mode
-         */
-        public URIPatternMode getURIPatternMode() {
-            return uriPatternMode;
-        }
-
-        /**
-         * Gets method.
-         * 
-         * @return method
-         */
-        public String getMethod() {
-            return method;
-        }
-
-        /**
-         * Sets the method with the specified method.
-         * 
-         * @param method the specified method
-         */
-        public void setMethod(final String method) {
-            this.method = method;
-        }
-
-        /**
-         * Gets the processor class.
-         * 
-         * @return processor class
-         */
-        public Class<?> getProcessorClass() {
-            return processorClass;
-        }
-
-        /**
-         * Sets the processor class with the specified processor class.
-         * 
-         * @param processorClass the specified processor class
-         */
-        public void setProcessorClass(final Class<?> processorClass) {
-            this.processorClass = processorClass;
-        }
-
-        /**
-         * Gets the processor method.
-         * 
-         * @return processor method
-         */
-        public Method getProcessorMethod() {
-            return processorMethod;
-        }
-
-        /**
-         * Sets the processor method with the specified processor method.
-         * 
-         * @param processorMethod the specified processor method
-         */
-        public void setProcessorMethod(final Method processorMethod) {
-            this.processorMethod = processorMethod;
-        }
-
-        /**
-         * Gets the URI pattern.
-         * 
-         * @return URI pattern
-         */
-        public String getURIPattern() {
-            return uriPattern;
-        }
-
-        /**
-         * Sets the URI pattern with the specified URI pattern.
-         * 
-         * @param uriPattern the specified URI pattern
-         */
-        public void setURIPattern(final String uriPattern) {
-            this.uriPattern = uriPattern;
-        }
-
-        /**
-         * Checks dose whether the URI pattern with the context path.
-         * 
-         * @return {@code true} if it is with the context path, returns {@code false} otherwise
-         */
-        public boolean isWithContextPath() {
-            return withContextPath;
-        }
-
-        /**
-         * Sets the with context path flag with the specified with context path flag.
-         * 
-         * @param withContextPath the specified with context path flag
-         */
-        public void setWithContextPath(final boolean withContextPath) {
-            this.withContextPath = withContextPath;
-        }
-
-        /**
-         * the mappingString for mapping.
-         */
-        private String mappingString;
-
-        /**
-         * @return the mappingString
-         */
-        public String getMappingString() {
-            return mappingString;
-        }
-
-        /**
-         * analysis the Pattern,do the other things to fill the pattren mapping.
-         */
-        public void analysis() {
-            mappingString = handleMappingString();
-            methodParamNames = ReflectHelper.getMethodVariableNames(processorClass, processorMethod.getName());
-        }
-
-        /**
-         * the paramNames in pattern.
-         */
-        private List<String> paramNames = new ArrayList<String>();
-
-        /**
-         * the posSpan in pattern. 
-         */
-        private List<Integer> posSpan = new ArrayList<Integer>();
-        /**
-         * the character after the pattern.
-         */
-        private List<Character> afertCharacters = new ArrayList<Character>();
-
-        /**
-         * the Names in method.
-         */
-        private String[] methodParamNames;
-
-        /**
-         * @return the methodParamNames
-         */
-        public String[] getMethodParamNames() {
-            return methodParamNames;
-        }
-
-        /**
-         * using regex to get the mappingString,if no matching return the orgin uriPattern.
-         * @return the mappingString.
-         */
-        private String handleMappingString() {
-            final Pattern pattern = Pattern.compile("\\{[^}]+\\}");
-            final Matcher matcher = pattern.matcher(uriPattern);
-            final StringBuilder uriMapping = new StringBuilder(uriPattern);
-            int fixPos = 0;
-            char[] tem = null;
-            int lastEnd = 0;
-            while (matcher.find()) {
-                tem = new char[matcher.end() - matcher.start() - 2];
-                uriMapping.getChars(matcher.start() - fixPos + 1, matcher.end() - fixPos - 1, tem, 0);
-                paramNames.add(new String(tem));
-                if (lastEnd == 0) {
-                    posSpan.add(matcher.start());
-                } else {
-                    posSpan.add(matcher.start() - lastEnd);
-                }
-
-                uriMapping.replace(matcher.start() - fixPos, matcher.end() - fixPos, "*");
-                fixPos = fixPos + matcher.end() - matcher.start() - 1;
-                lastEnd = matcher.end();
-
-                if (matcher.end() - fixPos < uriMapping.length()) {
-                    afertCharacters.add(uriMapping.charAt(matcher.end() - fixPos));
-                } else {
-                    afertCharacters.add(null);
-                }
-            }
-
-            return uriMapping.toString();
-        }
-
-        /**
-         * get pathVariableValueMap in requestURI.
-         * @param requestURI requestURI
-         * @return map
-         */
-        public Map<String, String> pathVariableValueMap(final String requestURI) {
-
-            final Map<String, String> ret = new HashMap<String, String>();
-
-            final int length = requestURI.length();
-            int i = 0;
-            StringBuilder chars = null;
-            for (int j = 0; j < paramNames.size(); j++) {
-                int step = 0;
-                while (step < posSpan.get(j)) {
-                    i++;
-                    step++;
-                }
-                chars = new StringBuilder();
-                while (i < length && Character.valueOf(requestURI.charAt(i)) != afertCharacters.get(j)) {
-                    chars.append(requestURI.charAt(i));
-                    i++;
-                }
-                ret.put(paramNames.get(j), chars.toString());
-            }
-            return ret;
-        }
-
-    }
-}
-=======
-/*
- * Copyright (c) 2009, 2010, 2011, 2012, B3log Team
- *
- * Licensed under the Apache License, Version 2.0 (the "License");
- * you may not use this file except in compliance with the License.
- * You may obtain a copy of the License at
- *
- *     http://www.apache.org/licenses/LICENSE-2.0
- *
- * Unless required by applicable law or agreed to in writing, software
- * distributed under the License is distributed on an "AS IS" BASIS,
- * WITHOUT WARRANTIES OR CONDITIONS OF ANY KIND, either express or implied.
- * See the License for the specific language governing permissions and
- * limitations under the License.
- */
-package org.b3log.latke.servlet;
-
-import java.io.DataInputStream;
-import java.io.File;
-import java.lang.reflect.Method;
-import java.util.ArrayList;
-import java.util.Collection;
-import java.util.Enumeration;
-import java.util.HashMap;
-import java.util.HashSet;
-import java.util.Iterator;
-import java.util.List;
-import java.util.Map;
-import java.util.Set;
-import java.util.jar.JarEntry;
-import java.util.jar.JarFile;
-import java.util.logging.Level;
-import java.util.logging.Logger;
-import java.util.regex.Matcher;
-import java.util.regex.Pattern;
-
-import javassist.bytecode.AnnotationsAttribute;
-import javassist.bytecode.ClassFile;
-import javassist.bytecode.annotation.Annotation;
-
-import javax.servlet.http.HttpServletRequest;
-import javax.servlet.http.HttpServletResponse;
-
-import org.apache.commons.io.FileUtils;
-import org.apache.commons.lang.StringUtils;
-import org.b3log.latke.annotation.PathVariable;
-import org.b3log.latke.annotation.RequestProcessing;
-import org.b3log.latke.annotation.RequestProcessor;
-import org.b3log.latke.servlet.converter.ConvertSupport;
-import org.b3log.latke.util.AntPathMatcher;
-import org.b3log.latke.util.ReflectHelper;
-import org.b3log.latke.util.RegexPathMatcher;
-
-/**
- * Request processor utilities.
- *
- * @author <a href="mailto:DL88250@gmail.com">Liang Ding</a>
- * @author <a href="mailto:wmainlove@gmail.com">Love Yao</a>
- * @version 1.0.1.0, Sep 10, 2012
- */
-public final class RequestProcessors {
-
-    /**
-     * Logger.
-     */
-    private static final Logger LOGGER = Logger.getLogger(RequestProcessors.class.getName());
-    /**
-     * Processor methods.
-     */
-    private static Set<ProcessorMethod> processorMethods = new HashSet<ProcessorMethod>();
-    /**
-     * Processors.
-     */
-    private static Map<Method, Object> processors = new HashMap<Method, Object>();
-    /**
-     * the data convertMap cache.
-     */
-    private static Map<Class<? extends ConvertSupport>, ConvertSupport> convertMap =
-            new HashMap<Class<? extends ConvertSupport>, ConvertSupport>();
-
-    /**
-     * Invokes a processor method with the specified request URI, method and context.
-     *
-     * @param requestURI the specified request URI
-     * @param contextPath the specified context path
-     * @param method the specified method
-     * @param context the specified context
-     * @return invoke result, returns {@code null} if invoke failed
-     */
-    public static Object invoke(final String requestURI, final String contextPath, final String method, final HTTPRequestContext context) {
-        final ProcessorMethod processMethod = getProcessorMethod(requestURI, contextPath, method);
-
-        if (null == processMethod) {
-            LOGGER.log(Level.WARNING, "Can not find process method for request[requestURI={0}, method={1}]", new Object[] {requestURI,
-                    method });
-            return null;
-        }
-
-        final Method processorMethod = processMethod.getProcessorMethod();
-        Object processorObject = processors.get(processorMethod);
-
-        try {
-            if (null == processorObject) {
-                final Class<?> processorClass = processMethod.getProcessorClass();
-                final Object instance = processorClass.newInstance();
-
-                processors.put(processorMethod, instance);
-
-                processorObject = instance;
-            }
-
-            final List<Object> args = new ArrayList<Object>();
-            final Class<?>[] parameterTypes = processorMethod.getParameterTypes();
-            final String[] parameterName = processMethod.getMethodParamNames();
-
-            // TODO need Optimization
-            final Map<String, String> pathVariableValueMap = processMethod.pathVariableValueMap(requestURI);
-            for (int i = 0; i < parameterTypes.length; i++) {
-                final Class<?> paramClass = parameterTypes[i];
-                if (paramClass.equals(HTTPRequestContext.class)) {
-                    args.add(i, context);
-                } else if (paramClass.equals(HttpServletRequest.class)) {
-                    args.add(i, context.getRequest());
-                } else if (paramClass.equals(HttpServletResponse.class)) {
-                    args.add(i, context.getResponse());
-                } else if (pathVariableValueMap.containsKey(parameterName[i])) {
-                    args.add(
-                            i,
-                            getConerter(processMethod.getConvertClass()).convert(parameterName[i],
-                                    pathVariableValueMap.get(parameterName[i]), paramClass));
-                } else {
-                    args.add(i, null);
-                }
-            }
-
-            return processorMethod.invoke(processorObject, args.toArray());
-        } catch (final Exception e) {
-            LOGGER.log(Level.SEVERE, "Invokes processor method failed", e);
-
-            return null;
-        }
-    }
-
-    /**
-     * get the converter in this method,using cache.
-     * @param convertClass the class of {@link ConvertSupport}
-     * @throws Exception Exception 
-     * @return {@link ConvertSupport}
-     */
-    private static ConvertSupport getConerter(final Class<? extends ConvertSupport> convertClass) throws Exception {
-
-        ConvertSupport convertSupport = convertMap.get(convertClass);
-        if (convertSupport == null) {
-            convertSupport = convertClass.newInstance();
-            convertMap.put(convertClass, convertSupport);
-        }
-
-        return convertSupport;
-    }
-
-    /**
-     * Scans classpath to discover request processor classes via annotation {@linkplain org.b3log.latke.annotation.RequestProcessor}.
-     *
-     * @throws Exception exception
-     */
-    public static void discover() throws Exception {
-        discoverFromClassesDir();
-        discoverFromLibDir();
-    }
-
-    /**
-     * Scans classpath (classes directory) to discover request processor classes.
-     */
-    private static void discoverFromClassesDir() {
-        final String webRoot = AbstractServletListener.getWebRoot();
-        final File classesDir = new File(webRoot
-                + File.separator + "WEB-INF" + File.separator + "classes" + File.separator);
-        @SuppressWarnings("unchecked")
-        final Collection<File> classes = FileUtils.listFiles(classesDir, new String[] {"class" }, true);
-        final ClassLoader classLoader = RequestProcessors.class.getClassLoader();
-
-        try {
-            for (final File classFile : classes) {
-                final String path = classFile.getPath();
-                final String className =
-                        StringUtils.substringBetween(path, "WEB-INF"
-                                + File.separator + "classes" + File.separator, ".class")
-                                .replaceAll("\\/", ".").replaceAll("\\\\", ".");
-                final Class<?> clz = classLoader.loadClass(className);
-
-                if (clz.isAnnotationPresent(RequestProcessor.class)) {
-                    LOGGER.log(Level.FINER, "Found a request processor[className={0}]", className);
-                    final Method[] declaredMethods = clz.getDeclaredMethods();
-                    for (int i = 0; i < declaredMethods.length; i++) {
-                        final Method mthd = declaredMethods[i];
-                        final RequestProcessing annotation = mthd.getAnnotation(RequestProcessing.class);
-
-                        if (null == annotation) {
-                            continue;
-                        }
-
-                        addProcessorMethod(annotation, clz, mthd);
-                    }
-                }
-            }
-        } catch (final Exception e) {
-            LOGGER.log(Level.SEVERE, "Scans classpath (classes directory) failed", e);
-        }
-    }
-
-    /**
-     * Scans classpath (lib directory) to discover request processor classes.
-     */
-    private static void discoverFromLibDir() {
-        final String webRoot = AbstractServletListener.getWebRoot();
-        final File libDir = new File(webRoot
-                + File.separator + "WEB-INF" + File.separator + "lib" + File.separator);
-        @SuppressWarnings("unchecked")
-        final Collection<File> files = FileUtils.listFiles(libDir, new String[] {"jar" }, true);
-
-        final ClassLoader classLoader = RequestProcessors.class.getClassLoader();
-
-        try {
-            for (final File file : files) {
-                if (file.getName().contains("appengine-api")
-                        || file.getName().startsWith("freemarker")
-                        || file.getName().startsWith("javassist") || file.getName().startsWith("commons")
-                        || file.getName().startsWith("mail") || file.getName().startsWith("activation")
-                        || file.getName().startsWith("slf4j") || file.getName().startsWith("bonecp")
-                        || file.getName().startsWith("jsoup") || file.getName().startsWith("guava")
-                        || file.getName().startsWith("markdown") || file.getName().startsWith("mysql")
-                        || file.getName().startsWith("c3p0")) {
-                    // Just skips some known dependencies hardly....
-                    LOGGER.log(Level.INFO, "Skipped request processing discovery[jarName={0}]", file.getName());
-
-                    continue;
-                }
-
-                final JarFile jarFile = new JarFile(file.getPath());
-
-                final Enumeration<JarEntry> entries = jarFile.entries();
-                while (entries.hasMoreElements()) {
-                    final JarEntry jarEntry = entries.nextElement();
-                    final String classFileName = jarEntry.getName();
-
-                    if (classFileName.contains("$") // Skips inner class
-                            || !classFileName.endsWith(".class")) {
-                        continue;
-                    }
-
-                    final DataInputStream dataInputStream = new DataInputStream(jarFile.getInputStream(jarEntry));
-
-                    final ClassFile classFile = new ClassFile(dataInputStream);
-                    final AnnotationsAttribute annotationsAttribute =
-                            (AnnotationsAttribute) classFile.getAttribute(AnnotationsAttribute.visibleTag);
-                    if (null == annotationsAttribute) {
-                        continue;
-                    }
-
-                    for (Annotation annotation : annotationsAttribute.getAnnotations()) {
-                        if ((annotation.getTypeName()).equals(RequestProcessor.class.getName())) {
-                            // Found a request processor class, loads it
-                            final String className = classFile.getName();
-                            final Class<?> clz = classLoader.loadClass(className);
-
-                            LOGGER.log(Level.FINER, "Found a request processor[className={0}]", className);
-                            final Method[] declaredMethods = clz.getDeclaredMethods();
-                            for (int i = 0; i < declaredMethods.length; i++) {
-                                final Method mthd = declaredMethods[i];
-                                final RequestProcessing requestProcessingMethodAnn = mthd.getAnnotation(RequestProcessing.class);
-
-                                if (null == requestProcessingMethodAnn) {
-                                    continue;
-                                }
-
-                                addProcessorMethod(requestProcessingMethodAnn, clz, mthd);
-                            }
-                        }
-                    }
-                }
-            }
-        } catch (final Exception e) {
-            LOGGER.log(Level.SEVERE, "Scans classpath (classes directory) failed", e);
-
-        }
-    }
-
-    /**
-     * Gets process method for the specified request URI and method.
-     *
-     * @param requestURI the specified request URI
-     * @param contextPath the specified context path
-     * @param method the specified method
-     * @return process method, returns {@code null} if not found
-     */
-    private static ProcessorMethod getProcessorMethod(final String requestURI, final String contextPath, final String method) {
-        LOGGER.log(Level.FINEST, "Gets processor method[requestURI={0}, contextPath={1}, method={2}]", new Object[] {requestURI,
-                contextPath, method });
-
-        final List<ProcessorMethod> matches = new ArrayList<ProcessorMethod>();
-        int i = 0;
-        for (final ProcessorMethod processorMethod : processorMethods) {
-            // TODO: 88250, sort, binary-search
-            if (method.equals(processorMethod.getMethod())) {
-                // String uriPattern = processorMethod.getURIPattern();
-                String uriPattern = processorMethod.getMappingString();
-
-                if (processorMethod.isWithContextPath()) {
-                    uriPattern = contextPath
-                            + uriPattern;
-                }
-
-                if (requestURI.equals(uriPattern)) {
-                    return processorMethod;
-                }
-
-                boolean found = false;
-
-                switch (processorMethod.getURIPatternMode()) {
-
-                case ANT_PATH:
-                    found = AntPathMatcher.match(uriPattern, requestURI);
-                    break;
-                case REGEX:
-                    found = RegexPathMatcher.match(uriPattern, requestURI);
-                    break;
-                default:
-                    throw new IllegalStateException("Can not process URI pattern[uriPattern="
-                            + processorMethod.getURIPattern()
-                            + ", mode=" + processorMethod.getURIPatternMode() + "]");
-                }
-
-                if (found) {
-                    i++;
-                    matches.add(processorMethod);
-                }
-            }
-        }
-
-        if (matches.isEmpty()) {
-            return null;
-        }
-
-        if (i > 1) {
-            final StringBuilder stringBuilder = new StringBuilder("Can not determine request method for configured methods[");
-            final Iterator<ProcessorMethod> iterator = matches.iterator();
-            while (iterator.hasNext()) {
-                final ProcessorMethod processMethod = iterator.next();
-
-                stringBuilder.append("[className=");
-                stringBuilder.append(processMethod.getProcessorMethod().getDeclaringClass().getSimpleName());
-                stringBuilder.append(", methodName=");
-                stringBuilder.append(processMethod.getProcessorMethod().getName());
-                stringBuilder.append(", patterns=");
-                stringBuilder.append(processMethod.getURIPattern());
-                stringBuilder.append("]");
-
-                if (iterator.hasNext()) {
-                    stringBuilder.append(", ");
-                }
-            }
-            stringBuilder.append("]");
-
-            LOGGER.warning(stringBuilder.toString());
-        }
-
-        return matches.get(0);
-    }
-
-    /**
-     * Adds processor method by the specified annotation, class and method.
-     *
-     * @param requestProcessing the specified annotation
-     * @param clz the specified class
-     * @param method the specified method
-     */
-    private static void addProcessorMethod(final RequestProcessing requestProcessing, final Class<?> clz, final Method method) {
-        final String[] uriPatterns = requestProcessing.value();
-        final URIPatternMode uriPatternsMode = requestProcessing.uriPatternsMode();
-        final boolean isWithContextPath = requestProcessing.isWithContextPath();
-
-        for (int i = 0; i < uriPatterns.length; i++) {
-            final String uriPattern = uriPatterns[i];
-            final HTTPRequestMethod[] requestMethods = requestProcessing.method();
-
-            for (int j = 0; j < requestMethods.length; j++) {
-                final HTTPRequestMethod requestMethod = requestMethods[j];
-
-                final ProcessorMethod processorMethod = new ProcessorMethod();
-                processorMethods.add(processorMethod);
-
-                processorMethod.setMethod(requestMethod.name());
-                processorMethod.setURIPattern(uriPattern);
-                processorMethod.setWithContextPath(isWithContextPath);
-                processorMethod.setProcessorClass(clz);
-                processorMethod.setProcessorMethod(method);
-                processorMethod.setURIPatternModel(uriPatternsMode);
-                processorMethod.setConvertClass(requestProcessing.convertClass());
-
-                processorMethod.analysis();
-            }
-        }
-    }
-
-    /**
-     * Default private constructor.
-     */
-    private RequestProcessors() {
-    }
-
-    /**
-     * Request processor method.
-     *
-     * @author <a href="mailto:DL88250@gmail.com">Liang Ding</a>
-     * @version 1.0.0.2, May 1, 2012
-     */
-    private static final class ProcessorMethod {
-
-        /**
-         * URI path pattern.
-         */
-        private String uriPattern;
-        /**
-         * Checks dose whether the URI pattern with the context path.
-         */
-        private boolean withContextPath;
-        /**
-         * URI pattern mode.
-         */
-        private URIPatternMode uriPatternMode;
-        /**
-         * Request method.
-         */
-        private String method;
-        /**
-         * Class.
-         */
-        private Class<?> processorClass;
-        /**
-         * Method.
-         */
-        private Method processorMethod;
-        /**
-         * the userdefined data converclass.
-         */
-        private Class<? extends ConvertSupport> convertClass;
-
-        /**
-         * Sets the URI pattern mode with the specified URI pattern mode.
-         *
-         * @param uriPatternMode the specified URI pattern mode
-         */
-        public void setURIPatternModel(final URIPatternMode uriPatternMode) {
-            this.uriPatternMode = uriPatternMode;
-        }
-
-        /**
-         * Gets the URI pattern mode.
-         *
-         * @return URI pattern mode
-         */
-        public URIPatternMode getURIPatternMode() {
-            return uriPatternMode;
-        }
-
-        /**
-         * Gets method.
-         *
-         * @return method
-         */
-        public String getMethod() {
-            return method;
-        }
-
-        /**
-         * Sets the method with the specified method.
-         *
-         * @param method the specified method
-         */
-        public void setMethod(final String method) {
-            this.method = method;
-        }
-
-        /**
-         * Gets the processor class.
-         *
-         * @return processor class
-         */
-        public Class<?> getProcessorClass() {
-            return processorClass;
-        }
-
-        /**
-         * Sets the processor class with the specified processor class.
-         *
-         * @param processorClass the specified processor class
-         */
-        public void setProcessorClass(final Class<?> processorClass) {
-            this.processorClass = processorClass;
-        }
-
-        /**
-         * Gets the processor method.
-         *
-         * @return processor method
-         */
-        public Method getProcessorMethod() {
-            return processorMethod;
-        }
-
-        /**
-         * Sets the processor method with the specified processor method.
-         *
-         * @param processorMethod the specified processor method
-         */
-        public void setProcessorMethod(final Method processorMethod) {
-            this.processorMethod = processorMethod;
-        }
-
-        /**
-         * Gets the URI pattern.
-         *
-         * @return URI pattern
-         */
-        public String getURIPattern() {
-            return uriPattern;
-        }
-
-        /**
-         * Sets the URI pattern with the specified URI pattern.
-         *
-         * @param uriPattern the specified URI pattern
-         */
-        public void setURIPattern(final String uriPattern) {
-            this.uriPattern = uriPattern;
-        }
-
-        /**
-         * Checks dose whether the URI pattern with the context path.
-         *
-         * @return {@code true} if it is with the context path, returns {@code false} otherwise
-         */
-        public boolean isWithContextPath() {
-            return withContextPath;
-        }
-
-        /**
-         * Sets the with context path flag with the specified with context path flag.
-         *
-         * @param withContextPath the specified with context path flag
-         */
-        public void setWithContextPath(final boolean withContextPath) {
-            this.withContextPath = withContextPath;
-        }
-
-        /**
-         * @return the convertClass
-         */
-        public Class<? extends ConvertSupport> getConvertClass() {
-            return convertClass;
-        }
-
-        /**
-         * @param convertClass the convertClass to set
-         */
-        public void setConvertClass(final Class<? extends ConvertSupport> convertClass) {
-            this.convertClass = convertClass;
-        }
-
-        /**
-         * the mappingString for mapping.
-         */
-        private String mappingString;
-
-        /**
-         * @return the mappingString
-         */
-        public String getMappingString() {
-            return mappingString;
-        }
-
-        /**
-         * analysis the Pattern,do the other things to fill the pattren mapping.
-         */
-        public void analysis() {
-            mappingString = handleMappingString();
-
-            methodParamNames = ReflectHelper.getMethodVariableNames(processorClass, processorMethod.getName(),
-                    processorMethod.getParameterTypes());
-            int i = 0;
-            for (java.lang.annotation.Annotation[] annotations : processorMethod.getParameterAnnotations()) {
-                for (java.lang.annotation.Annotation annotation : annotations) {
-                    if (annotation instanceof PathVariable) {
-                        methodParamNames[i] = ((PathVariable) annotation).value();
-                    }
-                }
-                i++;
-            }
-
-        }
-
-        /**
-         * the paramNames in pattern.
-         */
-        private List<String> paramNames = new ArrayList<String>();
-        /**
-         * the posSpan in pattern.
-         */
-        private List<Integer> posSpan = new ArrayList<Integer>();
-        /**
-         * the character after the pattern.
-         */
-        private List<Character> afertCharacters = new ArrayList<Character>();
-        /**
-         * the Names in method.
-         */
-        private String[] methodParamNames;
-
-        /**
-         * @return the methodParamNames
-         */
-        public String[] getMethodParamNames() {
-            return methodParamNames;
-        }
-
-        /**
-         * using regex to get the mappingString,if no matching return the orgin uriPattern.
-         *
-         * @return the mappingString.
-         */
-        private String handleMappingString() {
-            final Pattern pattern = Pattern.compile("\\{[^}]+\\}");
-            final Matcher matcher = pattern.matcher(uriPattern);
-            final StringBuilder uriMapping = new StringBuilder(uriPattern);
-            int fixPos = 0;
-            char[] tem;
-            int lastEnd = 0;
-            while (matcher.find()) {
-                tem = new char[matcher.end()
-                        - matcher.start() - 2];
-                uriMapping.getChars(matcher.start()
-                        - fixPos + 1, matcher.end()
-                        - fixPos - 1, tem, 0);
-                paramNames.add(new String(tem));
-                if (lastEnd == 0) {
-                    posSpan.add(matcher.start());
-                } else {
-                    posSpan.add(matcher.start()
-                            - lastEnd);
-                }
-
-                uriMapping.replace(matcher.start()
-                        - fixPos, matcher.end()
-                        - fixPos, "*");
-                fixPos = fixPos
-                        + matcher.end() - matcher.start() - 1;
-                lastEnd = matcher.end();
-
-                if (matcher.end()
-                        - fixPos < uriMapping.length()) {
-                    afertCharacters.add(uriMapping.charAt(matcher.end()
-                            - fixPos));
-                } else {
-                    afertCharacters.add(null);
-                }
-            }
-
-            return uriMapping.toString();
-        }
-
-        /**
-         * get pathVariableValueMap in requestURI.
-         *
-         * @param requestURI requestURI
-         * @return map
-         */
-        public Map<String, String> pathVariableValueMap(final String requestURI) {
-
-            final Map<String, String> ret = new HashMap<String, String>();
-
-            final int length = requestURI.length();
-            int i = 0;
-            StringBuilder chars;
-            for (int j = 0; j < paramNames.size(); j++) {
-                int step = 0;
-                while (step < posSpan.get(j)) {
-                    i++;
-                    step++;
-                }
-                chars = new StringBuilder();
-                while (i < length
-                        && Character.valueOf(requestURI.charAt(i)) != afertCharacters.get(j)) {
-                    chars.append(requestURI.charAt(i));
-                    i++;
-                }
-                ret.put(paramNames.get(j), chars.toString());
-            }
-            return ret;
-        }
-    }
-}
->>>>>>> b617ee56
+/*
+ * Copyright (c) 2009, 2010, 2011, 2012, B3log Team
+ *
+ * Licensed under the Apache License, Version 2.0 (the "License");
+ * you may not use this file except in compliance with the License.
+ * You may obtain a copy of the License at
+ *
+ *     http://www.apache.org/licenses/LICENSE-2.0
+ *
+ * Unless required by applicable law or agreed to in writing, software
+ * distributed under the License is distributed on an "AS IS" BASIS,
+ * WITHOUT WARRANTIES OR CONDITIONS OF ANY KIND, either express or implied.
+ * See the License for the specific language governing permissions and
+ * limitations under the License.
+ */
+package org.b3log.latke.servlet;
+
+import java.io.DataInputStream;
+import java.io.File;
+import java.lang.reflect.Method;
+import java.util.ArrayList;
+import java.util.Collection;
+import java.util.Enumeration;
+import java.util.HashMap;
+import java.util.HashSet;
+import java.util.Iterator;
+import java.util.List;
+import java.util.Map;
+import java.util.Set;
+import java.util.jar.JarEntry;
+import java.util.jar.JarFile;
+import java.util.logging.Level;
+import java.util.logging.Logger;
+import java.util.regex.Matcher;
+import java.util.regex.Pattern;
+
+import javassist.bytecode.AnnotationsAttribute;
+import javassist.bytecode.ClassFile;
+import javassist.bytecode.annotation.Annotation;
+
+import javax.servlet.http.HttpServletRequest;
+import javax.servlet.http.HttpServletResponse;
+
+import org.apache.commons.io.FileUtils;
+import org.apache.commons.lang.StringUtils;
+import org.b3log.latke.annotation.PathVariable;
+import org.b3log.latke.annotation.RequestProcessing;
+import org.b3log.latke.annotation.RequestProcessor;
+import org.b3log.latke.servlet.converter.ConvertSupport;
+import org.b3log.latke.util.AntPathMatcher;
+import org.b3log.latke.util.ReflectHelper;
+import org.b3log.latke.util.RegexPathMatcher;
+
+/**
+ * Request processor utilities.
+ *
+ * @author <a href="mailto:DL88250@gmail.com">Liang Ding</a>
+ * @author <a href="mailto:wmainlove@gmail.com">Love Yao</a>
+ * @version 1.0.1.0, Sep 10, 2012
+ */
+public final class RequestProcessors {
+
+    /**
+     * Logger.
+     */
+    private static final Logger LOGGER = Logger.getLogger(RequestProcessors.class.getName());
+    /**
+     * Processor methods.
+     */
+    private static Set<ProcessorMethod> processorMethods = new HashSet<ProcessorMethod>();
+    /**
+     * Processors.
+     */
+    private static Map<Method, Object> processors = new HashMap<Method, Object>();
+    /**
+     * the data convertMap cache.
+     */
+    private static Map<Class<? extends ConvertSupport>, ConvertSupport> convertMap =
+            new HashMap<Class<? extends ConvertSupport>, ConvertSupport>();
+
+    /**
+     * Invokes a processor method with the specified request URI, method and context.
+     *
+     * @param requestURI the specified request URI
+     * @param contextPath the specified context path
+     * @param method the specified method
+     * @param context the specified context
+     * @return invoke result, returns {@code null} if invoke failed
+     */
+    public static Object invoke(final String requestURI, final String contextPath, final String method, final HTTPRequestContext context) {
+        final ProcessorMethod processMethod = getProcessorMethod(requestURI, contextPath, method);
+
+        if (null == processMethod) {
+            LOGGER.log(Level.WARNING, "Can not find process method for request[requestURI={0}, method={1}]", new Object[] {requestURI,
+                    method });
+            return null;
+        }
+
+        final Method processorMethod = processMethod.getProcessorMethod();
+        Object processorObject = processors.get(processorMethod);
+
+        try {
+            if (null == processorObject) {
+                final Class<?> processorClass = processMethod.getProcessorClass();
+                final Object instance = processorClass.newInstance();
+
+                processors.put(processorMethod, instance);
+
+                processorObject = instance;
+            }
+
+            final List<Object> args = new ArrayList<Object>();
+            final Class<?>[] parameterTypes = processorMethod.getParameterTypes();
+            final String[] parameterName = processMethod.getMethodParamNames();
+
+            // TODO need Optimization
+            final Map<String, String> pathVariableValueMap = processMethod.pathVariableValueMap(requestURI);
+            for (int i = 0; i < parameterTypes.length; i++) {
+                final Class<?> paramClass = parameterTypes[i];
+                if (paramClass.equals(HTTPRequestContext.class)) {
+                    args.add(i, context);
+                } else if (paramClass.equals(HttpServletRequest.class)) {
+                    args.add(i, context.getRequest());
+                } else if (paramClass.equals(HttpServletResponse.class)) {
+                    args.add(i, context.getResponse());
+                } else if (pathVariableValueMap.containsKey(parameterName[i])) {
+                    args.add(
+                            i,
+                            getConerter(processMethod.getConvertClass()).convert(parameterName[i],
+                                    pathVariableValueMap.get(parameterName[i]), paramClass));
+                } else {
+                    args.add(i, null);
+                }
+            }
+
+            return processorMethod.invoke(processorObject, args.toArray());
+        } catch (final Exception e) {
+            LOGGER.log(Level.SEVERE, "Invokes processor method failed", e);
+
+            return null;
+        }
+    }
+
+    /**
+     * get the converter in this method,using cache.
+     * @param convertClass the class of {@link ConvertSupport}
+     * @throws Exception Exception 
+     * @return {@link ConvertSupport}
+     */
+    private static ConvertSupport getConerter(final Class<? extends ConvertSupport> convertClass) throws Exception {
+
+        ConvertSupport convertSupport = convertMap.get(convertClass);
+        if (convertSupport == null) {
+            convertSupport = convertClass.newInstance();
+            convertMap.put(convertClass, convertSupport);
+        }
+
+        return convertSupport;
+    }
+
+    /**
+     * Scans classpath to discover request processor classes via annotation {@linkplain org.b3log.latke.annotation.RequestProcessor}.
+     *
+     * @throws Exception exception
+     */
+    public static void discover() throws Exception {
+        discoverFromClassesDir();
+        discoverFromLibDir();
+    }
+
+    /**
+     * Scans classpath (classes directory) to discover request processor classes.
+     */
+    private static void discoverFromClassesDir() {
+        final String webRoot = AbstractServletListener.getWebRoot();
+        final File classesDir = new File(webRoot
+                + File.separator + "WEB-INF" + File.separator + "classes" + File.separator);
+        @SuppressWarnings("unchecked")
+        final Collection<File> classes = FileUtils.listFiles(classesDir, new String[] {"class" }, true);
+        final ClassLoader classLoader = RequestProcessors.class.getClassLoader();
+
+        try {
+            for (final File classFile : classes) {
+                final String path = classFile.getPath();
+                final String className =
+                        StringUtils.substringBetween(path, "WEB-INF"
+                                + File.separator + "classes" + File.separator, ".class")
+                                .replaceAll("\\/", ".").replaceAll("\\\\", ".");
+                final Class<?> clz = classLoader.loadClass(className);
+
+                if (clz.isAnnotationPresent(RequestProcessor.class)) {
+                    LOGGER.log(Level.FINER, "Found a request processor[className={0}]", className);
+                    final Method[] declaredMethods = clz.getDeclaredMethods();
+                    for (int i = 0; i < declaredMethods.length; i++) {
+                        final Method mthd = declaredMethods[i];
+                        final RequestProcessing annotation = mthd.getAnnotation(RequestProcessing.class);
+
+                        if (null == annotation) {
+                            continue;
+                        }
+
+                        addProcessorMethod(annotation, clz, mthd);
+                    }
+                }
+            }
+        } catch (final Exception e) {
+            LOGGER.log(Level.SEVERE, "Scans classpath (classes directory) failed", e);
+        }
+    }
+
+    /**
+     * Scans classpath (lib directory) to discover request processor classes.
+     */
+    private static void discoverFromLibDir() {
+        final String webRoot = AbstractServletListener.getWebRoot();
+        final File libDir = new File(webRoot
+                + File.separator + "WEB-INF" + File.separator + "lib" + File.separator);
+        @SuppressWarnings("unchecked")
+        final Collection<File> files = FileUtils.listFiles(libDir, new String[] {"jar" }, true);
+
+        final ClassLoader classLoader = RequestProcessors.class.getClassLoader();
+
+        try {
+            for (final File file : files) {
+                if (file.getName().contains("appengine-api")
+                        || file.getName().startsWith("freemarker")
+                        || file.getName().startsWith("javassist") || file.getName().startsWith("commons")
+                        || file.getName().startsWith("mail") || file.getName().startsWith("activation")
+                        || file.getName().startsWith("slf4j") || file.getName().startsWith("bonecp")
+                        || file.getName().startsWith("jsoup") || file.getName().startsWith("guava")
+                        || file.getName().startsWith("markdown") || file.getName().startsWith("mysql")
+                        || file.getName().startsWith("c3p0")) {
+                    // Just skips some known dependencies hardly....
+                    LOGGER.log(Level.INFO, "Skipped request processing discovery[jarName={0}]", file.getName());
+
+                    continue;
+                }
+
+                final JarFile jarFile = new JarFile(file.getPath());
+
+                final Enumeration<JarEntry> entries = jarFile.entries();
+                while (entries.hasMoreElements()) {
+                    final JarEntry jarEntry = entries.nextElement();
+                    final String classFileName = jarEntry.getName();
+
+                    if (classFileName.contains("$") // Skips inner class
+                            || !classFileName.endsWith(".class")) {
+                        continue;
+                    }
+
+                    final DataInputStream dataInputStream = new DataInputStream(jarFile.getInputStream(jarEntry));
+
+                    final ClassFile classFile = new ClassFile(dataInputStream);
+                    final AnnotationsAttribute annotationsAttribute =
+                            (AnnotationsAttribute) classFile.getAttribute(AnnotationsAttribute.visibleTag);
+                    if (null == annotationsAttribute) {
+                        continue;
+                    }
+
+                    for (Annotation annotation : annotationsAttribute.getAnnotations()) {
+                        if ((annotation.getTypeName()).equals(RequestProcessor.class.getName())) {
+                            // Found a request processor class, loads it
+                            final String className = classFile.getName();
+                            final Class<?> clz = classLoader.loadClass(className);
+
+                            LOGGER.log(Level.FINER, "Found a request processor[className={0}]", className);
+                            final Method[] declaredMethods = clz.getDeclaredMethods();
+                            for (int i = 0; i < declaredMethods.length; i++) {
+                                final Method mthd = declaredMethods[i];
+                                final RequestProcessing requestProcessingMethodAnn = mthd.getAnnotation(RequestProcessing.class);
+
+                                if (null == requestProcessingMethodAnn) {
+                                    continue;
+                                }
+
+                                addProcessorMethod(requestProcessingMethodAnn, clz, mthd);
+                            }
+                        }
+                    }
+                }
+            }
+        } catch (final Exception e) {
+            LOGGER.log(Level.SEVERE, "Scans classpath (classes directory) failed", e);
+
+        }
+    }
+
+    /**
+     * Gets process method for the specified request URI and method.
+     *
+     * @param requestURI the specified request URI
+     * @param contextPath the specified context path
+     * @param method the specified method
+     * @return process method, returns {@code null} if not found
+     */
+    private static ProcessorMethod getProcessorMethod(final String requestURI, final String contextPath, final String method) {
+        LOGGER.log(Level.FINEST, "Gets processor method[requestURI={0}, contextPath={1}, method={2}]", new Object[] {requestURI,
+                contextPath, method });
+
+        final List<ProcessorMethod> matches = new ArrayList<ProcessorMethod>();
+        int i = 0;
+        for (final ProcessorMethod processorMethod : processorMethods) {
+            // TODO: 88250, sort, binary-search
+            if (method.equals(processorMethod.getMethod())) {
+                // String uriPattern = processorMethod.getURIPattern();
+                String uriPattern = processorMethod.getMappingString();
+
+                if (processorMethod.isWithContextPath()) {
+                    uriPattern = contextPath
+                            + uriPattern;
+                }
+
+                if (requestURI.equals(uriPattern)) {
+                    return processorMethod;
+                }
+
+                boolean found = false;
+
+                switch (processorMethod.getURIPatternMode()) {
+
+                case ANT_PATH:
+                    found = AntPathMatcher.match(uriPattern, requestURI);
+                    break;
+                case REGEX:
+                    found = RegexPathMatcher.match(uriPattern, requestURI);
+                    break;
+                default:
+                    throw new IllegalStateException("Can not process URI pattern[uriPattern="
+                            + processorMethod.getURIPattern()
+                            + ", mode=" + processorMethod.getURIPatternMode() + "]");
+                }
+
+                if (found) {
+                    i++;
+                    matches.add(processorMethod);
+                }
+            }
+        }
+
+        if (matches.isEmpty()) {
+            return null;
+        }
+
+        if (i > 1) {
+            final StringBuilder stringBuilder = new StringBuilder("Can not determine request method for configured methods[");
+            final Iterator<ProcessorMethod> iterator = matches.iterator();
+            while (iterator.hasNext()) {
+                final ProcessorMethod processMethod = iterator.next();
+
+                stringBuilder.append("[className=");
+                stringBuilder.append(processMethod.getProcessorMethod().getDeclaringClass().getSimpleName());
+                stringBuilder.append(", methodName=");
+                stringBuilder.append(processMethod.getProcessorMethod().getName());
+                stringBuilder.append(", patterns=");
+                stringBuilder.append(processMethod.getURIPattern());
+                stringBuilder.append("]");
+
+                if (iterator.hasNext()) {
+                    stringBuilder.append(", ");
+                }
+            }
+            stringBuilder.append("]");
+
+            LOGGER.warning(stringBuilder.toString());
+        }
+
+        return matches.get(0);
+    }
+
+    /**
+     * Adds processor method by the specified annotation, class and method.
+     *
+     * @param requestProcessing the specified annotation
+     * @param clz the specified class
+     * @param method the specified method
+     */
+    private static void addProcessorMethod(final RequestProcessing requestProcessing, final Class<?> clz, final Method method) {
+        final String[] uriPatterns = requestProcessing.value();
+        final URIPatternMode uriPatternsMode = requestProcessing.uriPatternsMode();
+        final boolean isWithContextPath = requestProcessing.isWithContextPath();
+
+        for (int i = 0; i < uriPatterns.length; i++) {
+            final String uriPattern = uriPatterns[i];
+            final HTTPRequestMethod[] requestMethods = requestProcessing.method();
+
+            for (int j = 0; j < requestMethods.length; j++) {
+                final HTTPRequestMethod requestMethod = requestMethods[j];
+
+                final ProcessorMethod processorMethod = new ProcessorMethod();
+                processorMethods.add(processorMethod);
+
+                processorMethod.setMethod(requestMethod.name());
+                processorMethod.setURIPattern(uriPattern);
+                processorMethod.setWithContextPath(isWithContextPath);
+                processorMethod.setProcessorClass(clz);
+                processorMethod.setProcessorMethod(method);
+                processorMethod.setURIPatternModel(uriPatternsMode);
+                processorMethod.setConvertClass(requestProcessing.convertClass());
+
+                processorMethod.analysis();
+            }
+        }
+    }
+
+    /**
+     * Default private constructor.
+     */
+    private RequestProcessors() {
+    }
+
+    /**
+     * Request processor method.
+     *
+     * @author <a href="mailto:DL88250@gmail.com">Liang Ding</a>
+     * @version 1.0.0.2, May 1, 2012
+     */
+    private static final class ProcessorMethod {
+
+        /**
+         * URI path pattern.
+         */
+        private String uriPattern;
+        /**
+         * Checks dose whether the URI pattern with the context path.
+         */
+        private boolean withContextPath;
+        /**
+         * URI pattern mode.
+         */
+        private URIPatternMode uriPatternMode;
+        /**
+         * Request method.
+         */
+        private String method;
+        /**
+         * Class.
+         */
+        private Class<?> processorClass;
+        /**
+         * Method.
+         */
+        private Method processorMethod;
+        /**
+         * the userdefined data converclass.
+         */
+        private Class<? extends ConvertSupport> convertClass;
+
+        /**
+         * Sets the URI pattern mode with the specified URI pattern mode.
+         *
+         * @param uriPatternMode the specified URI pattern mode
+         */
+        public void setURIPatternModel(final URIPatternMode uriPatternMode) {
+            this.uriPatternMode = uriPatternMode;
+        }
+
+        /**
+         * Gets the URI pattern mode.
+         *
+         * @return URI pattern mode
+         */
+        public URIPatternMode getURIPatternMode() {
+            return uriPatternMode;
+        }
+
+        /**
+         * Gets method.
+         *
+         * @return method
+         */
+        public String getMethod() {
+            return method;
+        }
+
+        /**
+         * Sets the method with the specified method.
+         *
+         * @param method the specified method
+         */
+        public void setMethod(final String method) {
+            this.method = method;
+        }
+
+        /**
+         * Gets the processor class.
+         *
+         * @return processor class
+         */
+        public Class<?> getProcessorClass() {
+            return processorClass;
+        }
+
+        /**
+         * Sets the processor class with the specified processor class.
+         *
+         * @param processorClass the specified processor class
+         */
+        public void setProcessorClass(final Class<?> processorClass) {
+            this.processorClass = processorClass;
+        }
+
+        /**
+         * Gets the processor method.
+         *
+         * @return processor method
+         */
+        public Method getProcessorMethod() {
+            return processorMethod;
+        }
+
+        /**
+         * Sets the processor method with the specified processor method.
+         *
+         * @param processorMethod the specified processor method
+         */
+        public void setProcessorMethod(final Method processorMethod) {
+            this.processorMethod = processorMethod;
+        }
+
+        /**
+         * Gets the URI pattern.
+         *
+         * @return URI pattern
+         */
+        public String getURIPattern() {
+            return uriPattern;
+        }
+
+        /**
+         * Sets the URI pattern with the specified URI pattern.
+         *
+         * @param uriPattern the specified URI pattern
+         */
+        public void setURIPattern(final String uriPattern) {
+            this.uriPattern = uriPattern;
+        }
+
+        /**
+         * Checks dose whether the URI pattern with the context path.
+         *
+         * @return {@code true} if it is with the context path, returns {@code false} otherwise
+         */
+        public boolean isWithContextPath() {
+            return withContextPath;
+        }
+
+        /**
+         * Sets the with context path flag with the specified with context path flag.
+         *
+         * @param withContextPath the specified with context path flag
+         */
+        public void setWithContextPath(final boolean withContextPath) {
+            this.withContextPath = withContextPath;
+        }
+
+        /**
+         * @return the convertClass
+         */
+        public Class<? extends ConvertSupport> getConvertClass() {
+            return convertClass;
+        }
+
+        /**
+         * @param convertClass the convertClass to set
+         */
+        public void setConvertClass(final Class<? extends ConvertSupport> convertClass) {
+            this.convertClass = convertClass;
+        }
+
+        /**
+         * the mappingString for mapping.
+         */
+        private String mappingString;
+
+        /**
+         * @return the mappingString
+         */
+        public String getMappingString() {
+            return mappingString;
+        }
+
+        /**
+         * analysis the Pattern,do the other things to fill the pattren mapping.
+         */
+        public void analysis() {
+            mappingString = handleMappingString();
+
+            methodParamNames = ReflectHelper.getMethodVariableNames(processorClass, processorMethod.getName(),
+                    processorMethod.getParameterTypes());
+            int i = 0;
+            for (java.lang.annotation.Annotation[] annotations : processorMethod.getParameterAnnotations()) {
+                for (java.lang.annotation.Annotation annotation : annotations) {
+                    if (annotation instanceof PathVariable) {
+                        methodParamNames[i] = ((PathVariable) annotation).value();
+                    }
+                }
+                i++;
+            }
+
+        }
+
+        /**
+         * the paramNames in pattern.
+         */
+        private List<String> paramNames = new ArrayList<String>();
+        /**
+         * the posSpan in pattern.
+         */
+        private List<Integer> posSpan = new ArrayList<Integer>();
+        /**
+         * the character after the pattern.
+         */
+        private List<Character> afertCharacters = new ArrayList<Character>();
+        /**
+         * the Names in method.
+         */
+        private String[] methodParamNames;
+
+        /**
+         * @return the methodParamNames
+         */
+        public String[] getMethodParamNames() {
+            return methodParamNames;
+        }
+
+        /**
+         * using regex to get the mappingString,if no matching return the orgin uriPattern.
+         *
+         * @return the mappingString.
+         */
+        private String handleMappingString() {
+            final Pattern pattern = Pattern.compile("\\{[^}]+\\}");
+            final Matcher matcher = pattern.matcher(uriPattern);
+            final StringBuilder uriMapping = new StringBuilder(uriPattern);
+            int fixPos = 0;
+            char[] tem;
+            int lastEnd = 0;
+            while (matcher.find()) {
+                tem = new char[matcher.end()
+                        - matcher.start() - 2];
+                uriMapping.getChars(matcher.start()
+                        - fixPos + 1, matcher.end()
+                        - fixPos - 1, tem, 0);
+                paramNames.add(new String(tem));
+                if (lastEnd == 0) {
+                    posSpan.add(matcher.start());
+                } else {
+                    posSpan.add(matcher.start()
+                            - lastEnd);
+                }
+
+                uriMapping.replace(matcher.start()
+                        - fixPos, matcher.end()
+                        - fixPos, "*");
+                fixPos = fixPos
+                        + matcher.end() - matcher.start() - 1;
+                lastEnd = matcher.end();
+
+                if (matcher.end()
+                        - fixPos < uriMapping.length()) {
+                    afertCharacters.add(uriMapping.charAt(matcher.end()
+                            - fixPos));
+                } else {
+                    afertCharacters.add(null);
+                }
+            }
+
+            return uriMapping.toString();
+        }
+
+        /**
+         * get pathVariableValueMap in requestURI.
+         *
+         * @param requestURI requestURI
+         * @return map
+         */
+        public Map<String, String> pathVariableValueMap(final String requestURI) {
+
+            final Map<String, String> ret = new HashMap<String, String>();
+
+            final int length = requestURI.length();
+            int i = 0;
+            StringBuilder chars;
+            for (int j = 0; j < paramNames.size(); j++) {
+                int step = 0;
+                while (step < posSpan.get(j)) {
+                    i++;
+                    step++;
+                }
+                chars = new StringBuilder();
+                while (i < length
+                        && Character.valueOf(requestURI.charAt(i)) != afertCharacters.get(j)) {
+                    chars.append(requestURI.charAt(i));
+                    i++;
+                }
+                ret.put(paramNames.get(j), chars.toString());
+            }
+            return ret;
+        }
+    }
+}