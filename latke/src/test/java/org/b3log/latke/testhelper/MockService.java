--- conflicted
+++ resolved
@@ -1,79 +1,43 @@
-<<<<<<< HEAD
-/*
- * Copyright (c) 2009, 2010, 2011, 2012, B3log Team
- *
- * Licensed under the Apache License, Version 2.0 (the "License");
- * you may not use this file except in compliance with the License.
- * You may obtain a copy of the License at
- *
- *     http://www.apache.org/licenses/LICENSE-2.0
- *
- * Unless required by applicable law or agreed to in writing, software
- * distributed under the License is distributed on an "AS IS" BASIS,
- * WITHOUT WARRANTIES OR CONDITIONS OF ANY KIND, either express or implied.
- * See the License for the specific language governing permissions and
- * limitations under the License.
- */
-package org.b3log.latke.testhelper;
-
-/**
- * Mockservice,for dispatch UT.
- * @author <a href="mailto:wmainlove@gmail.com">Love Yao</a>
- * @version 1.0.0.1, Sep 3, 2012
- */
-public class MockService {
-
-    /**
-     * getString.
-     * @return a String
-     */
-    public String getString() {
-        return "string";
-    }
-    
-    /**
-     * getString.
-     * @param id id
-     * @param name name
-     * @return a String
-     */
-    public String getString(final Integer id, final String name){
-        return "string1";
-    }
-
-}
-=======
-/*
- * Copyright (c) 2009, 2010, 2011, 2012, B3log Team
- *
- * Licensed under the Apache License, Version 2.0 (the "License");
- * you may not use this file except in compliance with the License.
- * You may obtain a copy of the License at
- *
- *     http://www.apache.org/licenses/LICENSE-2.0
- *
- * Unless required by applicable law or agreed to in writing, software
- * distributed under the License is distributed on an "AS IS" BASIS,
- * WITHOUT WARRANTIES OR CONDITIONS OF ANY KIND, either express or implied.
- * See the License for the specific language governing permissions and
- * limitations under the License.
- */
-package org.b3log.latke.testhelper;
-
-/**
- * Mockservice,for dispatch UT.
- * @author <a href="mailto:wmainlove@gmail.com">Love Yao</a>
- * @version 1.0.0.1, Sep 3, 2012
- */
-public class MockService {
-
-    /**
-     * getString.
-     * @return a String
-     */
-    public String getString() {
-        return "string";
-    }
-
-}
->>>>>>> f77cad29
+/*
+ * Copyright (c) 2009, 2010, 2011, 2012, B3log Team
+ *
+ * Licensed under the Apache License, Version 2.0 (the "License");
+ * you may not use this file except in compliance with the License.
+ * You may obtain a copy of the License at
+ *
+ *     http://www.apache.org/licenses/LICENSE-2.0
+ *
+ * Unless required by applicable law or agreed to in writing, software
+ * distributed under the License is distributed on an "AS IS" BASIS,
+ * WITHOUT WARRANTIES OR CONDITIONS OF ANY KIND, either express or implied.
+ * See the License for the specific language governing permissions and
+ * limitations under the License.
+ */
+package org.b3log.latke.testhelper;
+
+/**
+ * Mockservice,for dispatch UT.
+ * @author <a href="mailto:wmainlove@gmail.com">Love Yao</a>
+ * @version 1.0.0.1, Sep 3, 2012
+ */
+public class MockService {
+
+    /**
+     * getString.
+     * @return a String
+     */
+    public String getString() {
+        return "string";
+    }
+    
+    /**
+     * getString.
+     * @param id id
+     * @param name name
+     * @return a String
+     */
+    public String getString(final Integer id, final String name){
+        return "string1";
+    }
+
+}