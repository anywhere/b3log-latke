--- conflicted
+++ resolved
@@ -1,639 +1,626 @@
-<?xml version="1.0" encoding="UTF-8"?>
-<!-- 
-    Description: Latke web framework project. 
-    Version: 1.0.8.2, Sep 27 18, 2013 
-    Author: Liang Ding
-    Author: Liceng Yao
--->
-<project xmlns="http://maven.apache.org/POM/4.0.0" xmlns:xsi="http://www.w3.org/2001/XMLSchema-instance"
-         xsi:schemaLocation="http://maven.apache.org/POM/4.0.0 http://maven.apache.org/maven-v4_0_0.xsd">
-    <modelVersion>4.0.0</modelVersion>
-    <groupId>org.b3log</groupId>
-    <artifactId>latke</artifactId>
-    <packaging>jar</packaging>
-    <version>0.5.0-SNAPSHOT</version>
-    <name>B3log Latke</name>
-    <url>https://github.com/b3log/b3log-latke</url>
-    <description>Yet another simple web framework based on Java servlet technology.</description>
-    <inceptionYear>2009</inceptionYear>
-
-    <parent>
-        <groupId>org.sonatype.oss</groupId>
-        <artifactId>oss-parent</artifactId>
-        <version>7</version>
-    </parent>
-
-    <!-- Version -->
-    <properties>
-        <servlet.version>2.5</servlet.version>
-        <el-api.version>1.0</el-api.version>
-        <freemarker.version>2.3.19</freemarker.version>
-        <javax.mail.version>1.4</javax.mail.version>
-        <commons-io.version>1.4</commons-io.version>
-        <commons-lang.version>2.5</commons-lang.version>
-        <javassist.version>3.12.1.GA</javassist.version>
-        <slf4j.version>1.7.5</slf4j.version>
-
-        <!-- JBoss VFS -->
-        <jboss-vfs.version>3.1.0.Final</jboss-vfs.version>
-        <!-- Maven Plugin -->
-        <maven-license-plugin.version>1.9.0</maven-license-plugin.version>
-        <maven-checkstyle-plugin.version>2.6</maven-checkstyle-plugin.version>
-        <maven-javadoc-plugin.version>2.7</maven-javadoc-plugin.version>
-        <maven-cobertura-plugin.version>2.5.1</maven-cobertura-plugin.version>
-        <!-- Unit Test -->
-        <testng.version>6.1.1</testng.version>
-        <!-- JDBC Drivers -->
-        <mysql-connector-java.version>5.1.18</mysql-connector-java.version>
-        <!-- JDBC Connection Pool -->
-        <bonecp.version>0.7.1.RELEASE</bonecp.version>
-        <c3p0.version>0.9.1.2</c3p0.version>
-        <h2.version>1.3.170</h2.version>
-        <!-- CDI -->
-        <cdi.version>1.0</cdi.version>
-        <!-- -->
-        <project.build.sourceEncoding>UTF-8</project.build.sourceEncoding>
-    </properties>
-
-    <organization>
-        <name>B3log</name>
-        <url>http://www.b3log.org</url>
-    </organization>
-
-    <licenses>
-        <license>
-            <name>Apache License, Version 2.0</name>
-            <url>http://www.apache.org/licenses/LICENSE-2.0</url>
-        </license>
-    </licenses>
-
-    <developers>
-        <developer>
-            <id>dl88250@gmail.com</id>
-            <name>Liang Ding</name>
-            <email>DL88250@gmail.com</email>
-            <url>http://88250.b3log.org</url>
-            <roles>
-                <role>Initial Committer</role>
-            </roles>
-            <organization>B3log</organization>
-            <organizationUrl>http://www.b3log.org</organizationUrl>
-            <timezone>+8</timezone>
-        </developer>
-
-        <developer>
-            <id>wmainlove@gmail.com</id>
-            <name>Liceng Yao</name>
-            <email>wmainlove@gmail.com</email>
-            <url>http://love.b3log.org</url>
-            <roles>
-                <role>Committer</role>
-            </roles>
-            <organization>B3log</organization>
-            <organizationUrl>http://www.b3log.org</organizationUrl>
-            <timezone>+8</timezone>
-        </developer>
-    </developers>
-
-    <scm>
-        <connection>scm:git:git@github.com:b3log/b3log-latke.git</connection>
-        <developerConnection>scm:git:git@github.com:b3log/b3log-latke.git</developerConnection>
-        <url>git@github.com:b3log/b3log-latke.git</url>
-    </scm>
-
-    <issueManagement>
-        <system>Google Code Issues</system>
-        <url>https://github.com/b3log/b3log-latke/issues</url>
-    </issueManagement>
-
-    <mailingLists>
-        <mailingList>
-            <name>b3log-latke-dev</name>
-            <archive>https://groups.google.com/group/b3log-latke-dev</archive>
-            <post>b3log-latke-dev@googlegroups.com</post>
-        </mailingList>
-    </mailingLists>
-
-    <reporting>
-        <plugins>
-            <plugin>
-                <groupId>org.codehaus.mojo</groupId>
-                <artifactId>javancss-maven-plugin</artifactId>
-                <version>2.0</version>
-            </plugin>
-        </plugins>
-    </reporting>
-
-    <dependencyManagement>
-        <dependencies>
-            <dependency>
-                <groupId>javax.servlet</groupId>
-                <artifactId>servlet-api</artifactId>
-                <version>${servlet.version}</version>
-                <scope>provided</scope>
-            </dependency>
-
-            <dependency>
-                <groupId>javax.enterprise</groupId>
-                <artifactId>cdi-api</artifactId>
-                <version>${cdi.version}</version>
-            </dependency>
-
-            <dependency>
-                <groupId>org.slf4j</groupId>
-                <artifactId>slf4j-api</artifactId>
-                <version>${slf4j.version}</version>
-            </dependency>
-
-            <dependency>
-                <groupId>org.slf4j</groupId>
-                <artifactId>slf4j-jdk14</artifactId>
-                <version>${slf4j.version}</version>
-                <scope>test</scope>
-            </dependency>
-
-            <dependency>
-                <groupId>javax.el</groupId>
-                <artifactId>el-api</artifactId>
-                <version>${el-api.version}</version>
-            </dependency>
-
-            <dependency>
-                <groupId>org.testng</groupId>
-                <artifactId>testng</artifactId>
-                <version>${testng.version}</version>
-                <scope>test</scope>
-            </dependency>
-
-            <dependency>
-                <groupId>org.freemarker</groupId>
-                <artifactId>freemarker</artifactId>
-                <version>${freemarker.version}</version>
-            </dependency>
-
-            <dependency>
-                <groupId>javax.mail</groupId>
-                <artifactId>mail</artifactId>
-                <version>${javax.mail.version}</version>
-            </dependency>
-
-            <dependency>
-                <groupId>commons-io</groupId>
-                <artifactId>commons-io</artifactId>
-                <version>${commons-io.version}</version>
-            </dependency>
-
-            <dependency>
-                <groupId>commons-lang</groupId>
-                <artifactId>commons-lang</artifactId>
-                <version>${commons-lang.version}</version>
-            </dependency>
-
-            <dependency>
-                <groupId>javassist</groupId>
-                <artifactId>javassist</artifactId>
-                <version>${javassist.version}</version>
-            </dependency>
-
-            <dependency>
-                <groupId>com.jolbox</groupId>
-                <artifactId>bonecp</artifactId>
-                <version>${bonecp.version}</version>
-            </dependency>
-
-            <dependency>
-                <groupId>c3p0</groupId>
-                <artifactId>c3p0</artifactId>
-                <version>${c3p0.version}</version>
-            </dependency>
-
-            <dependency>
-                <groupId>com.h2database</groupId>
-                <artifactId>h2</artifactId>
-                <version>${h2.version}</version>
-            </dependency>
-
-            <dependency>
-                <groupId>mysql</groupId>
-                <artifactId>mysql-connector-java</artifactId>
-                <version>${mysql-connector-java.version}</version>
-                <scope>test</scope>
-            </dependency>
-
-            <dependency>
-                <groupId>org.jboss</groupId>
-                <artifactId>jboss-vfs</artifactId>
-                <version>${jboss-vfs.version}</version>
-            </dependency>
-
-        </dependencies>
-    </dependencyManagement>
-
-    <dependencies>
-        <dependency>
-            <groupId>javax.servlet</groupId>
-            <artifactId>servlet-api</artifactId>
-            <scope>provided</scope>
-        </dependency>
-
-        <dependency>
-            <groupId>javax.enterprise</groupId>
-            <artifactId>cdi-api</artifactId>
-        </dependency>
-
-        <dependency>
-            <groupId>org.slf4j</groupId>
-            <artifactId>slf4j-api</artifactId>
-        </dependency>
-
-        <dependency>
-            <groupId>org.slf4j</groupId>
-            <artifactId>slf4j-jdk14</artifactId>
-        </dependency>
-
-        <dependency>
-            <groupId>javax.el</groupId>
-            <artifactId>el-api</artifactId>
-        </dependency>
-
-        <dependency>
-            <groupId>org.testng</groupId>
-            <artifactId>testng</artifactId>
-        </dependency>
-
-        <dependency>
-            <groupId>org.freemarker</groupId>
-            <artifactId>freemarker</artifactId>
-        </dependency>
-
-        <dependency>
-            <groupId>javax.mail</groupId>
-            <artifactId>mail</artifactId>
-        </dependency>
-
-        <dependency>
-            <groupId>commons-io</groupId>
-            <artifactId>commons-io</artifactId>
-        </dependency>
-
-        <dependency>
-            <groupId>commons-lang</groupId>
-            <artifactId>commons-lang</artifactId>
-        </dependency>
-
-        <dependency>
-            <groupId>javassist</groupId>
-            <artifactId>javassist</artifactId>
-        </dependency>
-
-        <dependency>
-            <groupId>mysql</groupId>
-            <artifactId>mysql-connector-java</artifactId>
-        </dependency>
-
-        <dependency>
-            <groupId>com.jolbox</groupId>
-            <artifactId>bonecp</artifactId>
-            <scope>compile</scope>
-        </dependency>
-
-        <dependency>
-            <groupId>c3p0</groupId>
-            <artifactId>c3p0</artifactId>
-        </dependency>
-
-        <dependency>
-            <groupId>com.h2database</groupId>
-            <artifactId>h2</artifactId>
-        </dependency>
-
-        <dependency>
-            <groupId>org.jboss</groupId>
-            <artifactId>jboss-vfs</artifactId>
-        </dependency>
-
-<<<<<<< HEAD
-		
-
-
-        <dependency>
-            <groupId>org.easymock</groupId>
-            <artifactId>easymock</artifactId>
-            <version>3.2</version>
-            <scope>test</scope>
-        </dependency>
-
-        <dependency>
-            <groupId>org.mockito</groupId>
-            <artifactId>mockito-all</artifactId>
-            <version>1.9.5</version>
-            <scope>test</scope>
-        </dependency>
-
-=======
->>>>>>> daf0c1f2
-    </dependencies>
-
-    <build>
-        <resources>
-            <resource>
-                <directory>src/main/resources</directory>
-                <excludes>
-                    <exclude>etc/</exclude>
-                </excludes>
-            </resource>
-        </resources>
-
-        <plugins>
-            <plugin>
-                <groupId>com.tiobe.jacobe</groupId>
-                <artifactId>maven-jacobe-plugin</artifactId>
-                <version>1.0</version>
-                <configuration>
-                    <jacobeExecutable>${jacobeExecutable}</jacobeExecutable>
-                    <rules>
-                        <param>indent=4</param>
-                        <param>continuationindent=2</param>
-                    </rules>
-                    <configurationFile>src/main/resources/etc/jacobe/sun.cfg</configurationFile>
-                    <comparisonThreshold>0.01</comparisonThreshold>
-                    <javadoc>private</javadoc>
-                    <noAssert>true</noAssert>
-                    <noEnum>false</noEnum>
-                    <noBackup>true</noBackup>
-                    <overwrite>true</overwrite>
-                    <outputExtension>formatted</outputExtension>
-                    <input>${basedir}/src/main/java</input>
-                </configuration>
-                <executions>
-                    <execution>
-                        <phase>process-resources</phase>
-                        <goals>
-                            <goal>jacobe</goal>
-                        </goals>
-                    </execution>
-                </executions>
-            </plugin>
-
-            <plugin>
-                <groupId>org.apache.maven.plugins</groupId>
-                <artifactId>maven-surefire-plugin</artifactId>
-                <version>2.11</version>
-                <configuration>
-                    <skipTests>false</skipTests>
-                    <parallel>methods</parallel>
-                    <threadCount>20</threadCount>
-                </configuration>
-            </plugin>
-
-            <plugin>
-                <groupId>com.mycila.maven-license-plugin</groupId>
-                <artifactId>maven-license-plugin</artifactId>
-                <version>${maven-license-plugin.version}</version>
-                <configuration>
-                    <basedir>${basedir}</basedir>
-                    <header>src/main/resources/etc/header.txt</header>
-                    <quiet>false</quiet>
-                    <failIfMissing>true</failIfMissing>
-                    <aggregate>true</aggregate>
-                    <strictCheck>true</strictCheck>
-                    <includes>
-                        <include>**/src/main/java/**/*.java</include>
-                        <include>**/src/test/java/**/*.java</include>
-                        <include>**/src/main/resources/*.properties</include>
-                        <include>**/src/test/resources/*.properties</include>
-                    </includes>
-                    <excludes>
-                        <exclude>**/src/main/java/**/package-info.java</exclude>
-                        <exclude>**/src/main/java/org/json/*.java</exclude>
-                        <exclude>**/src/main/java/org/weborganic/furi/*.java</exclude>
-                        <exclude>**/src/main/java/org/b3log/latke/util/AntPathMatcher.java</exclude>
-                        <exclude>**/src/main/java/javax/**/*.java</exclude>
-                    </excludes>
-
-                    <useDefaultExcludes>true</useDefaultExcludes>
-                    <mapping>
-                        <java>SLASHSTAR_STYLE</java>
-                    </mapping>
-                    <useDefaultMapping>true</useDefaultMapping>
-                    <properties>
-                        <year>2009, 2010, 2011, 2012, 2013</year>
-                        <devTeam>B3log Team</devTeam>
-                    </properties>
-                    <encoding>UTF-8</encoding>
-                </configuration>
-                <executions>
-                    <execution>
-                        <phase>compile</phase>
-                        <goals>
-                            <goal>format</goal>
-                        </goals>
-                    </execution>
-                </executions>
-            </plugin>
-            <!-- For source code style check -->
-            <plugin>
-                <groupId>org.apache.maven.plugins</groupId>
-                <artifactId>maven-checkstyle-plugin</artifactId>
-                <version>${maven-checkstyle-plugin.version}</version>
-                <configuration>
-                    <configLocation>${basedir}/src/main/resources/etc/beyondtrack_checks.xml</configLocation>
-                    <includeTestSourceDirectory>false</includeTestSourceDirectory>
-                    <excludes>
-                        org/json/*.java,
-                        org/weborganic/furi/*.java,
-                        org/b3log/latke/util/AntPathMatcher.java,
-                        javax/**/*.java,
-                        org/b3log/latke/ioc/util/Beans.java,
-                        org/b3log/latke/ioc/util/Reflections.java
-                    </excludes>
-                    <consoleOutput>true</consoleOutput>
-                    <failOnViolation>true</failOnViolation>
-                    <failsOnError>true</failsOnError>
-                    <encoding>UTF-8</encoding>
-                    <!-- Do NOT skip code style check before committing -->
-                    <skip>false</skip>
-                </configuration>
-                <executions>
-                    <execution>
-                        <phase>compile</phase>
-                        <goals>
-                            <goal>checkstyle</goal>
-                        </goals>
-                    </execution>
-                </executions>
-            </plugin>
-
-            <plugin>
-                <groupId>org.apache.maven.plugins</groupId>
-                <artifactId>maven-compiler-plugin</artifactId>
-                <version>2.3.2</version>
-                <configuration>
-                    <source>1.6</source>
-                    <target>1.6</target>
-                    <encoding>UTF-8</encoding>
-                </configuration>
-            </plugin>
-
-            <plugin>
-                <groupId>org.apache.maven.plugins</groupId>
-                <artifactId>maven-source-plugin</artifactId>
-                <version>2.1.2</version>
-                <executions>
-                    <execution>
-                        <id>attach-sources</id>
-                        <goals>
-                            <goal>
-                                jar
-                            </goal>
-                        </goals>
-                    </execution>
-                </executions>
-            </plugin>
-
-            <plugin>
-                <groupId>org.apache.maven.plugins</groupId>
-                <artifactId>maven-javadoc-plugin</artifactId>
-                <version>${maven-javadoc-plugin.version}</version>
-                <configuration>
-                    <show>private</show>
-                </configuration>
-                <executions>
-                    <execution>
-                        <id>attach-javadocs</id>
-                        <goals>
-                            <goal>jar</goal>
-                        </goals>
-                    </execution>
-                </executions>
-            </plugin>
-
-            <plugin>
-                <artifactId>maven-resources-plugin</artifactId>
-                <version>2.5</version>
-                <configuration>
-                    <encoding>UTF-8</encoding>
-                </configuration>
-            </plugin>
-
-            <plugin>
-                <artifactId>maven-deploy-plugin</artifactId>
-                <version>2.5</version>
-                <configuration>
-                    <updateReleaseInfo>true</updateReleaseInfo>
-                </configuration>
-            </plugin>
-
-            <plugin>
-                <groupId>org.codehaus.mojo</groupId>
-                <artifactId>cobertura-maven-plugin</artifactId>
-                <version>${maven-cobertura-plugin.version}</version>
-            </plugin>
-			
-
-        </plugins>
-        <pluginManagement>
-            <plugins>
-                <!--This plugin's configuration is used to store Eclipse m2e settings 
-                only. It has no influence on the Maven build itself. -->
-                <plugin>
-                    <groupId>org.eclipse.m2e</groupId>
-                    <artifactId>lifecycle-mapping</artifactId>
-                    <version>1.0.0</version>
-                    <configuration>
-                        <lifecycleMappingMetadata>
-                            <pluginExecutions>
-                                <pluginExecution>
-                                    <pluginExecutionFilter>
-                                        <groupId>
-                                            org.apache.maven.plugins
-                                        </groupId>
-                                        <artifactId>
-                                            maven-checkstyle-plugin
-                                        </artifactId>
-                                        <versionRange>
-                                            [2.6,)
-                                        </versionRange>
-                                        <goals>
-                                            <goal>checkstyle</goal>
-                                        </goals>
-                                    </pluginExecutionFilter>
-                                    <action>
-                                        <ignore></ignore>
-                                    </action>
-                                </pluginExecution>
-                                <pluginExecution>
-                                    <pluginExecutionFilter>
-                                        <groupId>
-                                            com.mycila.maven-license-plugin
-                                        </groupId>
-                                        <artifactId>
-                                            maven-license-plugin
-                                        </artifactId>
-                                        <versionRange>
-                                            [1.9.0,)
-                                        </versionRange>
-                                        <goals>
-                                            <goal>format</goal>
-                                        </goals>
-                                    </pluginExecutionFilter>
-                                    <action>
-                                        <ignore></ignore>
-                                    </action>
-                                </pluginExecution>
-                                <pluginExecution>
-                                    <pluginExecutionFilter>
-                                        <groupId>
-                                            com.tiobe.jacobe
-                                        </groupId>
-                                        <artifactId>
-                                            maven-jacobe-plugin
-                                        </artifactId>
-                                        <versionRange>
-                                            [1.0,)
-                                        </versionRange>
-                                        <goals>
-                                            <goal>jacobe</goal>
-                                        </goals>
-                                    </pluginExecutionFilter>
-                                    <action>
-                                        <ignore></ignore>
-                                    </action>
-                                </pluginExecution>
-                            </pluginExecutions>
-                        </lifecycleMappingMetadata>
-                    </configuration>
-                </plugin>
-            </plugins>
-        </pluginManagement>
-    </build>
-
-    <profiles>
-        <profile>
-            <id>linux</id>
-            <activation>
-                <os>
-                    <family>linux</family>
-                </os>
-            </activation>
-            <properties>
-                <jacobeExecutable>
-                    src/main/resources/etc/jacobe/linux/jacobe
-                </jacobeExecutable>
-            </properties>
-        </profile>
-        <profile>
-            <id>windows</id>
-            <activation>
-                <os>
-                    <family>windows</family>
-                </os>
-            </activation>
-            <properties>
-                <jacobeExecutable>
-                    src/main/resources/etc/jacobe/win32/jacobe.exe
-                </jacobeExecutable>
-            </properties>
-        </profile>
-    </profiles>
-</project>
+<?xml version="1.0" encoding="UTF-8"?>
+<!-- 
+    Description: Latke web framework project. 
+    Version: 1.0.8.3, Sep 29, 2013 
+    Author: Liang Ding
+    Author: Liceng Yao
+-->
+<project xmlns="http://maven.apache.org/POM/4.0.0" xmlns:xsi="http://www.w3.org/2001/XMLSchema-instance"
+         xsi:schemaLocation="http://maven.apache.org/POM/4.0.0 http://maven.apache.org/maven-v4_0_0.xsd">
+    <modelVersion>4.0.0</modelVersion>
+    <groupId>org.b3log</groupId>
+    <artifactId>latke</artifactId>
+    <packaging>jar</packaging>
+    <version>0.5.0-SNAPSHOT</version>
+    <name>B3log Latke</name>
+    <url>https://github.com/b3log/b3log-latke</url>
+    <description>Yet another simple web framework based on Java servlet technology.</description>
+    <inceptionYear>2009</inceptionYear>
+
+    <parent>
+        <groupId>org.sonatype.oss</groupId>
+        <artifactId>oss-parent</artifactId>
+        <version>7</version>
+    </parent>
+
+    <!-- Version -->
+    <properties>
+        <servlet.version>2.5</servlet.version>
+        <el-api.version>1.0</el-api.version>
+        <freemarker.version>2.3.19</freemarker.version>
+        <javax.mail.version>1.4</javax.mail.version>
+        <commons-io.version>1.4</commons-io.version>
+        <commons-lang.version>2.5</commons-lang.version>
+        <javassist.version>3.12.1.GA</javassist.version>
+        <slf4j.version>1.7.5</slf4j.version>
+
+        <!-- JBoss VFS -->
+        <jboss-vfs.version>3.1.0.Final</jboss-vfs.version>
+        <!-- Maven Plugin -->
+        <maven-license-plugin.version>1.9.0</maven-license-plugin.version>
+        <maven-checkstyle-plugin.version>2.6</maven-checkstyle-plugin.version>
+        <maven-javadoc-plugin.version>2.7</maven-javadoc-plugin.version>
+        <maven-cobertura-plugin.version>2.5.1</maven-cobertura-plugin.version>
+        <!-- Unit Test -->
+        <testng.version>6.1.1</testng.version>
+        <!-- JDBC Drivers -->
+        <mysql-connector-java.version>5.1.18</mysql-connector-java.version>
+        <!-- JDBC Connection Pool -->
+        <bonecp.version>0.7.1.RELEASE</bonecp.version>
+        <c3p0.version>0.9.1.2</c3p0.version>
+        <h2.version>1.3.170</h2.version>
+        <!-- CDI -->
+        <cdi.version>1.0</cdi.version>
+        <!-- -->
+        <project.build.sourceEncoding>UTF-8</project.build.sourceEncoding>
+    </properties>
+
+    <organization>
+        <name>B3log</name>
+        <url>http://www.b3log.org</url>
+    </organization>
+
+    <licenses>
+        <license>
+            <name>Apache License, Version 2.0</name>
+            <url>http://www.apache.org/licenses/LICENSE-2.0</url>
+        </license>
+    </licenses>
+
+    <developers>
+        <developer>
+            <id>dl88250@gmail.com</id>
+            <name>Liang Ding</name>
+            <email>DL88250@gmail.com</email>
+            <url>http://88250.b3log.org</url>
+            <roles>
+                <role>Initial Committer</role>
+            </roles>
+            <organization>B3log</organization>
+            <organizationUrl>http://www.b3log.org</organizationUrl>
+            <timezone>+8</timezone>
+        </developer>
+
+        <developer>
+            <id>wmainlove@gmail.com</id>
+            <name>Liceng Yao</name>
+            <email>wmainlove@gmail.com</email>
+            <url>http://love.b3log.org</url>
+            <roles>
+                <role>Committer</role>
+            </roles>
+            <organization>B3log</organization>
+            <organizationUrl>http://www.b3log.org</organizationUrl>
+            <timezone>+8</timezone>
+        </developer>
+    </developers>
+
+    <scm>
+        <connection>scm:git:git@github.com:b3log/b3log-latke.git</connection>
+        <developerConnection>scm:git:git@github.com:b3log/b3log-latke.git</developerConnection>
+        <url>git@github.com:b3log/b3log-latke.git</url>
+    </scm>
+
+    <issueManagement>
+        <system>Google Code Issues</system>
+        <url>https://github.com/b3log/b3log-latke/issues</url>
+    </issueManagement>
+
+    <mailingLists>
+        <mailingList>
+            <name>b3log-latke-dev</name>
+            <archive>https://groups.google.com/group/b3log-latke-dev</archive>
+            <post>b3log-latke-dev@googlegroups.com</post>
+        </mailingList>
+    </mailingLists>
+
+    <reporting>
+        <plugins>
+            <plugin>
+                <groupId>org.codehaus.mojo</groupId>
+                <artifactId>javancss-maven-plugin</artifactId>
+                <version>2.0</version>
+            </plugin>
+        </plugins>
+    </reporting>
+
+    <dependencyManagement>
+        <dependencies>
+            <dependency>
+                <groupId>javax.servlet</groupId>
+                <artifactId>servlet-api</artifactId>
+                <version>${servlet.version}</version>
+                <scope>provided</scope>
+            </dependency>
+
+            <dependency>
+                <groupId>javax.enterprise</groupId>
+                <artifactId>cdi-api</artifactId>
+                <version>${cdi.version}</version>
+            </dependency>
+
+            <dependency>
+                <groupId>org.slf4j</groupId>
+                <artifactId>slf4j-api</artifactId>
+                <version>${slf4j.version}</version>
+            </dependency>
+
+            <dependency>
+                <groupId>org.slf4j</groupId>
+                <artifactId>slf4j-jdk14</artifactId>
+                <version>${slf4j.version}</version>
+                <scope>test</scope>
+            </dependency>
+
+            <dependency>
+                <groupId>javax.el</groupId>
+                <artifactId>el-api</artifactId>
+                <version>${el-api.version}</version>
+            </dependency>
+
+            <dependency>
+                <groupId>org.testng</groupId>
+                <artifactId>testng</artifactId>
+                <version>${testng.version}</version>
+                <scope>test</scope>
+            </dependency>
+
+            <dependency>
+                <groupId>org.freemarker</groupId>
+                <artifactId>freemarker</artifactId>
+                <version>${freemarker.version}</version>
+            </dependency>
+
+            <dependency>
+                <groupId>javax.mail</groupId>
+                <artifactId>mail</artifactId>
+                <version>${javax.mail.version}</version>
+            </dependency>
+
+            <dependency>
+                <groupId>commons-io</groupId>
+                <artifactId>commons-io</artifactId>
+                <version>${commons-io.version}</version>
+            </dependency>
+
+            <dependency>
+                <groupId>commons-lang</groupId>
+                <artifactId>commons-lang</artifactId>
+                <version>${commons-lang.version}</version>
+            </dependency>
+
+            <dependency>
+                <groupId>javassist</groupId>
+                <artifactId>javassist</artifactId>
+                <version>${javassist.version}</version>
+            </dependency>
+
+            <dependency>
+                <groupId>com.jolbox</groupId>
+                <artifactId>bonecp</artifactId>
+                <version>${bonecp.version}</version>
+            </dependency>
+
+            <dependency>
+                <groupId>c3p0</groupId>
+                <artifactId>c3p0</artifactId>
+                <version>${c3p0.version}</version>
+            </dependency>
+
+            <dependency>
+                <groupId>com.h2database</groupId>
+                <artifactId>h2</artifactId>
+                <version>${h2.version}</version>
+            </dependency>
+
+            <dependency>
+                <groupId>mysql</groupId>
+                <artifactId>mysql-connector-java</artifactId>
+                <version>${mysql-connector-java.version}</version>
+                <scope>test</scope>
+            </dependency>
+
+            <dependency>
+                <groupId>org.jboss</groupId>
+                <artifactId>jboss-vfs</artifactId>
+                <version>${jboss-vfs.version}</version>
+            </dependency>
+
+        </dependencies>
+    </dependencyManagement>
+
+    <dependencies>
+        <dependency>
+            <groupId>javax.servlet</groupId>
+            <artifactId>servlet-api</artifactId>
+            <scope>provided</scope>
+        </dependency>
+
+        <dependency>
+            <groupId>javax.enterprise</groupId>
+            <artifactId>cdi-api</artifactId>
+        </dependency>
+
+        <dependency>
+            <groupId>org.slf4j</groupId>
+            <artifactId>slf4j-api</artifactId>
+        </dependency>
+
+        <dependency>
+            <groupId>org.slf4j</groupId>
+            <artifactId>slf4j-jdk14</artifactId>
+        </dependency>
+
+        <dependency>
+            <groupId>javax.el</groupId>
+            <artifactId>el-api</artifactId>
+        </dependency>
+
+        <dependency>
+            <groupId>org.testng</groupId>
+            <artifactId>testng</artifactId>
+        </dependency>
+
+        <dependency>
+            <groupId>org.freemarker</groupId>
+            <artifactId>freemarker</artifactId>
+        </dependency>
+
+        <dependency>
+            <groupId>javax.mail</groupId>
+            <artifactId>mail</artifactId>
+        </dependency>
+
+        <dependency>
+            <groupId>commons-io</groupId>
+            <artifactId>commons-io</artifactId>
+        </dependency>
+
+        <dependency>
+            <groupId>commons-lang</groupId>
+            <artifactId>commons-lang</artifactId>
+        </dependency>
+
+        <dependency>
+            <groupId>javassist</groupId>
+            <artifactId>javassist</artifactId>
+        </dependency>
+
+        <dependency>
+            <groupId>mysql</groupId>
+            <artifactId>mysql-connector-java</artifactId>
+        </dependency>
+
+        <dependency>
+            <groupId>com.jolbox</groupId>
+            <artifactId>bonecp</artifactId>
+            <scope>compile</scope>
+        </dependency>
+
+        <dependency>
+            <groupId>c3p0</groupId>
+            <artifactId>c3p0</artifactId>
+        </dependency>
+
+        <dependency>
+            <groupId>com.h2database</groupId>
+            <artifactId>h2</artifactId>
+        </dependency>
+
+        <dependency>
+            <groupId>org.jboss</groupId>
+            <artifactId>jboss-vfs</artifactId>
+        </dependency>
+
+        <dependency>
+            <groupId>org.mockito</groupId>
+            <artifactId>mockito-all</artifactId>
+            <version>1.9.5</version>
+            <scope>test</scope>
+        </dependency>
+
+    </dependencies>
+
+    <build>
+        <resources>
+            <resource>
+                <directory>src/main/resources</directory>
+                <excludes>
+                    <exclude>etc/</exclude>
+                </excludes>
+            </resource>
+        </resources>
+
+        <plugins>
+            <plugin>
+                <groupId>com.tiobe.jacobe</groupId>
+                <artifactId>maven-jacobe-plugin</artifactId>
+                <version>1.0</version>
+                <configuration>
+                    <jacobeExecutable>${jacobeExecutable}</jacobeExecutable>
+                    <rules>
+                        <param>indent=4</param>
+                        <param>continuationindent=2</param>
+                    </rules>
+                    <configurationFile>src/main/resources/etc/jacobe/sun.cfg</configurationFile>
+                    <comparisonThreshold>0.01</comparisonThreshold>
+                    <javadoc>private</javadoc>
+                    <noAssert>true</noAssert>
+                    <noEnum>false</noEnum>
+                    <noBackup>true</noBackup>
+                    <overwrite>true</overwrite>
+                    <outputExtension>formatted</outputExtension>
+                    <input>${basedir}/src/main/java</input>
+                </configuration>
+                <executions>
+                    <execution>
+                        <phase>process-resources</phase>
+                        <goals>
+                            <goal>jacobe</goal>
+                        </goals>
+                    </execution>
+                </executions>
+            </plugin>
+
+            <plugin>
+                <groupId>org.apache.maven.plugins</groupId>
+                <artifactId>maven-surefire-plugin</artifactId>
+                <version>2.11</version>
+                <configuration>
+                    <skipTests>false</skipTests>
+                    <parallel>methods</parallel>
+                    <threadCount>20</threadCount>
+                </configuration>
+            </plugin>
+
+            <plugin>
+                <groupId>com.mycila.maven-license-plugin</groupId>
+                <artifactId>maven-license-plugin</artifactId>
+                <version>${maven-license-plugin.version}</version>
+                <configuration>
+                    <basedir>${basedir}</basedir>
+                    <header>src/main/resources/etc/header.txt</header>
+                    <quiet>false</quiet>
+                    <failIfMissing>true</failIfMissing>
+                    <aggregate>true</aggregate>
+                    <strictCheck>true</strictCheck>
+                    <includes>
+                        <include>**/src/main/java/**/*.java</include>
+                        <include>**/src/test/java/**/*.java</include>
+                        <include>**/src/main/resources/*.properties</include>
+                        <include>**/src/test/resources/*.properties</include>
+                    </includes>
+                    <excludes>
+                        <exclude>**/src/main/java/**/package-info.java</exclude>
+                        <exclude>**/src/main/java/org/json/*.java</exclude>
+                        <exclude>**/src/main/java/org/weborganic/furi/*.java</exclude>
+                        <exclude>**/src/main/java/org/b3log/latke/util/AntPathMatcher.java</exclude>
+                        <exclude>**/src/main/java/javax/**/*.java</exclude>
+                    </excludes>
+
+                    <useDefaultExcludes>true</useDefaultExcludes>
+                    <mapping>
+                        <java>SLASHSTAR_STYLE</java>
+                    </mapping>
+                    <useDefaultMapping>true</useDefaultMapping>
+                    <properties>
+                        <year>2009, 2010, 2011, 2012, 2013</year>
+                        <devTeam>B3log Team</devTeam>
+                    </properties>
+                    <encoding>UTF-8</encoding>
+                </configuration>
+                <executions>
+                    <execution>
+                        <phase>compile</phase>
+                        <goals>
+                            <goal>format</goal>
+                        </goals>
+                    </execution>
+                </executions>
+            </plugin>
+            <!-- For source code style check -->
+            <plugin>
+                <groupId>org.apache.maven.plugins</groupId>
+                <artifactId>maven-checkstyle-plugin</artifactId>
+                <version>${maven-checkstyle-plugin.version}</version>
+                <configuration>
+                    <configLocation>${basedir}/src/main/resources/etc/beyondtrack_checks.xml</configLocation>
+                    <includeTestSourceDirectory>false</includeTestSourceDirectory>
+                    <excludes>
+                        org/json/*.java,
+                        org/weborganic/furi/*.java,
+                        org/b3log/latke/util/AntPathMatcher.java,
+                        javax/**/*.java,
+                        org/b3log/latke/ioc/util/Beans.java,
+                        org/b3log/latke/ioc/util/Reflections.java
+                    </excludes>
+                    <consoleOutput>true</consoleOutput>
+                    <failOnViolation>true</failOnViolation>
+                    <failsOnError>true</failsOnError>
+                    <encoding>UTF-8</encoding>
+                    <!-- Do NOT skip code style check before committing -->
+                    <skip>false</skip>
+                </configuration>
+                <executions>
+                    <execution>
+                        <phase>compile</phase>
+                        <goals>
+                            <goal>checkstyle</goal>
+                        </goals>
+                    </execution>
+                </executions>
+            </plugin>
+
+            <plugin>
+                <groupId>org.apache.maven.plugins</groupId>
+                <artifactId>maven-compiler-plugin</artifactId>
+                <version>2.3.2</version>
+                <configuration>
+                    <source>1.6</source>
+                    <target>1.6</target>
+                    <encoding>UTF-8</encoding>
+                </configuration>
+            </plugin>
+
+            <plugin>
+                <groupId>org.apache.maven.plugins</groupId>
+                <artifactId>maven-source-plugin</artifactId>
+                <version>2.1.2</version>
+                <executions>
+                    <execution>
+                        <id>attach-sources</id>
+                        <goals>
+                            <goal>
+                                jar
+                            </goal>
+                        </goals>
+                    </execution>
+                </executions>
+            </plugin>
+
+            <plugin>
+                <groupId>org.apache.maven.plugins</groupId>
+                <artifactId>maven-javadoc-plugin</artifactId>
+                <version>${maven-javadoc-plugin.version}</version>
+                <configuration>
+                    <show>private</show>
+                </configuration>
+                <executions>
+                    <execution>
+                        <id>attach-javadocs</id>
+                        <goals>
+                            <goal>jar</goal>
+                        </goals>
+                    </execution>
+                </executions>
+            </plugin>
+
+            <plugin>
+                <artifactId>maven-resources-plugin</artifactId>
+                <version>2.5</version>
+                <configuration>
+                    <encoding>UTF-8</encoding>
+                </configuration>
+            </plugin>
+
+            <plugin>
+                <artifactId>maven-deploy-plugin</artifactId>
+                <version>2.5</version>
+                <configuration>
+                    <updateReleaseInfo>true</updateReleaseInfo>
+                </configuration>
+            </plugin>
+
+            <plugin>
+                <groupId>org.codehaus.mojo</groupId>
+                <artifactId>cobertura-maven-plugin</artifactId>
+                <version>${maven-cobertura-plugin.version}</version>
+            </plugin>
+			
+
+        </plugins>
+        <pluginManagement>
+            <plugins>
+                <!--This plugin's configuration is used to store Eclipse m2e settings 
+                only. It has no influence on the Maven build itself. -->
+                <plugin>
+                    <groupId>org.eclipse.m2e</groupId>
+                    <artifactId>lifecycle-mapping</artifactId>
+                    <version>1.0.0</version>
+                    <configuration>
+                        <lifecycleMappingMetadata>
+                            <pluginExecutions>
+                                <pluginExecution>
+                                    <pluginExecutionFilter>
+                                        <groupId>
+                                            org.apache.maven.plugins
+                                        </groupId>
+                                        <artifactId>
+                                            maven-checkstyle-plugin
+                                        </artifactId>
+                                        <versionRange>
+                                            [2.6,)
+                                        </versionRange>
+                                        <goals>
+                                            <goal>checkstyle</goal>
+                                        </goals>
+                                    </pluginExecutionFilter>
+                                    <action>
+                                        <ignore></ignore>
+                                    </action>
+                                </pluginExecution>
+                                <pluginExecution>
+                                    <pluginExecutionFilter>
+                                        <groupId>
+                                            com.mycila.maven-license-plugin
+                                        </groupId>
+                                        <artifactId>
+                                            maven-license-plugin
+                                        </artifactId>
+                                        <versionRange>
+                                            [1.9.0,)
+                                        </versionRange>
+                                        <goals>
+                                            <goal>format</goal>
+                                        </goals>
+                                    </pluginExecutionFilter>
+                                    <action>
+                                        <ignore></ignore>
+                                    </action>
+                                </pluginExecution>
+                                <pluginExecution>
+                                    <pluginExecutionFilter>
+                                        <groupId>
+                                            com.tiobe.jacobe
+                                        </groupId>
+                                        <artifactId>
+                                            maven-jacobe-plugin
+                                        </artifactId>
+                                        <versionRange>
+                                            [1.0,)
+                                        </versionRange>
+                                        <goals>
+                                            <goal>jacobe</goal>
+                                        </goals>
+                                    </pluginExecutionFilter>
+                                    <action>
+                                        <ignore></ignore>
+                                    </action>
+                                </pluginExecution>
+                            </pluginExecutions>
+                        </lifecycleMappingMetadata>
+                    </configuration>
+                </plugin>
+            </plugins>
+        </pluginManagement>
+    </build>
+
+    <profiles>
+        <profile>
+            <id>linux</id>
+            <activation>
+                <os>
+                    <family>linux</family>
+                </os>
+            </activation>
+            <properties>
+                <jacobeExecutable>
+                    src/main/resources/etc/jacobe/linux/jacobe
+                </jacobeExecutable>
+            </properties>
+        </profile>
+        <profile>
+            <id>windows</id>
+            <activation>
+                <os>
+                    <family>windows</family>
+                </os>
+            </activation>
+            <properties>
+                <jacobeExecutable>
+                    src/main/resources/etc/jacobe/win32/jacobe.exe
+                </jacobeExecutable>
+            </properties>
+        </profile>
+    </profiles>
+</project>